#include <iostream>
#include <fstream>
#include <string>
#include <vector>
#include <chrono>
#include <sstream>
#include <ctime>
#include <iomanip>
#include <stdexcept>

// 3rd-party
#include <nlohmann/json.hpp>
// #include <xtensor/xarray.hpp>
#include "npy.hpp"

// aws-sdk
#include <aws/core/Aws.h>
#include <aws/s3/S3Client.h>
#include <aws/s3/model/GetObjectRequest.h>
#include <aws/s3/model/CreateBucketRequest.h>
#include <aws/s3/model/PutObjectRequest.h>
#include <aws/s3/model/ListObjectsRequest.h>
#include <aws/iam/IAMClient.h>
#include <aws/iam/model/CreateRoleRequest.h>
#include <aws/iam/model/AttachRolePolicyRequest.h>
#include <aws/iam/model/ListRolesRequest.h>
#include <aws/iam/model/GetRoleRequest.h>
#include <aws/sagemaker/SageMakerClient.h>
#include <aws/sagemaker/model/CreateCompilationJobRequest.h>
#include <aws/sagemaker/model/InputConfig.h>
#include <aws/sagemaker/model/Framework.h>
#include <aws/sagemaker/model/DescribeCompilationJobRequest.h>

// internal
#include <dlr.h>

using namespace std;
using json = nlohmann::json;

const string ROLE_NAME = "windows-demo-test-role";

Aws::S3::S3Client getS3Client()
{
    // for tutorial, we set region to us-west-2
    const string region = "us-west-2";
    Aws::String region_aws_s(region.c_str(), region.size());

    // init client
    Aws::Client::ClientConfiguration client_config;
    client_config.region = region_aws_s;
    Aws::S3::S3Client s3_client(client_config);
    return s3_client;
}

Aws::IAM::IAMClient getIamClient()
{
    // create IAM role, note that IAM only support global region.
    Aws::IAM::IAMClient iam_client;
    return iam_client;
}

Aws::SageMaker::SageMakerClient getSageMakerClient()
{
    // for tutorial, we set region to us-west-2
    const string region = "us-west-2";
    Aws::String region_aws_s(region.c_str(), region.size());

    // init client
    Aws::Client::ClientConfiguration client_config;
    client_config.region = region_aws_s;
    Aws::SageMaker::SageMakerClient sm_client(client_config);
    return sm_client;
}

void GetPretrainedModel(string bucket_name, string model_name, string filename)
{
    const Aws::String aws_bucket_name(bucket_name.c_str(), bucket_name.size()); // "neo-ai-dlr-test-artifacts";
    const Aws::String aws_object_name(model_name.c_str(), model_name.size());

    // download s3 object
    Aws::S3::S3Client s3_client = getS3Client();

    Aws::S3::Model::GetObjectRequest object_request;
    object_request.SetBucket(aws_bucket_name);
    object_request.SetKey(aws_object_name);

    auto get_object_outcome = s3_client.GetObject(object_request);
    if (!get_object_outcome.IsSuccess())
    {
        auto error = get_object_outcome.GetError();
        cout << "GetModel error: " << error.GetExceptionName() << ": " << error.GetMessage() << endl;
        throw 0;
    }
    else
    {
        auto &model_file = get_object_outcome.GetResultWithOwnership().GetBody();

        // download the sample file
        const char *output_filename = filename.c_str();
        std::ofstream output_file(output_filename, std::ios::binary);
        output_file << model_file.rdbuf();
    }
}

void createBucket(string bucket_name)
{
    // create bucket
    const Aws::String s3_bucket_name(bucket_name.c_str(), bucket_name.size());
    Aws::S3::Model::CreateBucketRequest request;
    request.SetBucket(s3_bucket_name);

    // for demo purpose: we set that to us-west-2
    const Aws::S3::Model::BucketLocationConstraint &region = Aws::S3::Model::BucketLocationConstraint::us_west_2;
    Aws::S3::S3Client s3_client = getS3Client();
    Aws::S3::Model::CreateBucketConfiguration bucket_config;
    bucket_config.SetLocationConstraint(region);
    request.SetCreateBucketConfiguration(bucket_config);

    // making request call
    auto outcome = s3_client.CreateBucket(request);
    if (!outcome.IsSuccess())
    {
        auto err = outcome.GetError();
        cout << "ERROR: CreateBucket: " << err.GetExceptionName() << ": " << err.GetMessage() << endl;
        throw 0;
    }
}

void uploadModel(string bucket_name, string model_name, string filename)
{
    Aws::String s3_bucket_name(bucket_name.c_str(), bucket_name.size());
    Aws::String s3_aws_object_name(model_name.c_str(), model_name.size());
    Aws::S3::S3Client s3_client = getS3Client();

    // upload model to s3 bucket
    Aws::S3::Model::PutObjectRequest object_request;
    object_request.SetBucket(s3_bucket_name);
    object_request.SetKey(s3_aws_object_name);

    // TODO verify this
    const shared_ptr<Aws::IOStream> input_data =
        Aws::MakeShared<Aws::FStream>(
            "SampleAllocationTag",
            filename.c_str(), ios_base::in | ios_base::binary);
    object_request.SetBody(input_data);

    // put model to the s3 bucket
    auto put_object_outcome = s3_client.PutObject(object_request);
    if (!put_object_outcome.IsSuccess())
    {
        auto error = put_object_outcome.GetError();
        cout << "UploadModel error: " << error.GetExceptionName() << ": "
             << error.GetMessage() << endl;
        throw 0;
    }
}

bool checkBucketExist(string bucket_name)
{
    Aws::String s3_bucket_name(bucket_name.c_str(), bucket_name.size());
    Aws::S3::S3Client s3_client = getS3Client();
    auto list_bucket_resp = s3_client.ListBuckets();
    if (list_bucket_resp.IsSuccess())
    {
        Aws::Vector<Aws::S3::Model::Bucket> bucket_list = list_bucket_resp.GetResult().GetBuckets();
        for (auto const &bucket : bucket_list)
        {
            if (bucket.GetName().compare(s3_bucket_name) == 0)
            {
                return true;
            }
        }
    }
    else
    {
        auto error = list_bucket_resp.GetError();
        cout << "ListBucket error: " << error.GetExceptionName() << ": " << error.GetMessage() << endl;
        throw 0;
    }
    return false;
}

bool checkModelExist(string bucket_name, string model_name)
{
    Aws::String aws_bucket_name(bucket_name.c_str(), bucket_name.size());
    Aws::String aws_model_name(model_name.c_str(), model_name.size());

    Aws::S3::S3Client s3_client = getS3Client();
    Aws::S3::Model::ListObjectsRequest objects_request;
    objects_request.WithBucket(aws_bucket_name);

    auto list_objects_outcome = s3_client.ListObjects(objects_request);
    if (list_objects_outcome.IsSuccess())
    {
        Aws::Vector<Aws::S3::Model::Object> object_list = list_objects_outcome.GetResult().GetContents();
        for (auto const &s3_object : object_list)
        {
            if (s3_object.GetKey().compare(aws_model_name) == 0)
            {
                return true;
            }
        }
    }
    else
    {
        std::cout << "ListObjects error: " << list_objects_outcome.GetError().GetExceptionName()
                  << " " << list_objects_outcome.GetError().GetMessage() << std::endl;
        throw 0;
    }

    return false;
}

void uploadModelToS3(string model_name, string filename)
{
    const string s3_bucket_name = "windows-demo";

    // first create bucket
    bool isBucketExist = checkBucketExist(s3_bucket_name);
    if (!isBucketExist)
    {
        createBucket(s3_bucket_name);
    }

    // then create/upload model
    if (!checkModelExist(s3_bucket_name, model_name))
    {
        uploadModel(s3_bucket_name, model_name, filename);
    }
}

json getIamPolicy()
{
    json statement;
    statement["Action"] = "sts:AssumeRole";
    statement["Effect"] = "Allow";
    statement["Principal"]["Service"] = "sagemaker.amazonaws.com";

    json policy;
    policy["Statement"] = json::array();
    policy["Statement"].push_back(statement);
    policy["Version"] = "2012-10-17";
    return policy;
}

bool checkIamRole(string iam_role)
{
    Aws::IAM::IAMClient iam_client = getIamClient();
    Aws::String aws_iam_role(iam_role.c_str(), iam_role.size());
    Aws::IAM::Model::GetRoleRequest get_role_request;
    get_role_request.SetRoleName(aws_iam_role);

    auto get_role_response = iam_client.GetRole(get_role_request);
    if (get_role_response.IsSuccess())
    {
        return true;
    }
    else
    {
        auto error = get_role_response.GetError();
        auto errorType = error.GetErrorType();
        if (errorType == Aws::IAM::IAMErrors::NO_SUCH_ENTITY)
        {
            cout << "Role doesn't exist and will create one" << endl;
        }
        else
        {
            cout << "GetIamRole error: " << error.GetExceptionName()
                 << ":" << error.GetMessage() << endl;
            throw 0;
        }
    }
    return false;
}

void createIamRole(string iam_role)
{
    json policy = getIamPolicy();
    const string policy_s = policy.dump();
    const Aws::String aws_role_name(iam_role.c_str(), iam_role.size());
    const Aws::String aws_policy_name(policy_s.c_str(), policy_s.size());

    Aws::IAM::IAMClient iam_client = getIamClient();
    Aws::IAM::Model::CreateRoleRequest create_role_request;
    create_role_request.SetRoleName(aws_role_name);
    create_role_request.SetPath("/");
    create_role_request.SetAssumeRolePolicyDocument(aws_policy_name);

    auto create_role_outcome = iam_client.CreateRole(create_role_request);
    if (!create_role_outcome.IsSuccess())
    {
        auto error = create_role_outcome.GetError();
        cout << "CreateIam error: " << error.GetExceptionName() << ": " << error.GetMessage() << endl;
        throw 0;
    }
}

void attachIamPolicy(string iam_role)
{
    const vector<Aws::String> policies = {
        "arn:aws:iam::aws:policy/AmazonSageMakerFullAccess",
        "arn:aws:iam::aws:policy/AmazonS3FullAccess"};
    const Aws::String aws_role_name(iam_role.c_str(), iam_role.size());

    Aws::IAM::IAMClient iam_client = getIamClient();
    for (int i = 0; i < policies.size(); i++)
    {
        Aws::String aws_policy_arn = policies[i];
        Aws::IAM::Model::AttachRolePolicyRequest attach_policy_request;
        attach_policy_request.SetPolicyArn(aws_policy_arn);
        attach_policy_request.SetRoleName(aws_role_name);
        auto attach_policy_outcome = iam_client.AttachRolePolicy(attach_policy_request);
        if (!attach_policy_outcome.IsSuccess())
        {
            auto error = attach_policy_outcome.GetError();
            cout << "ERROR: " << error.GetExceptionName() << ": " << error.GetMessage() << endl;
            throw 0;
        }
    }
}

void createIamStep()
{
    if (!checkIamRole(ROLE_NAME))
    {
        createIamRole(ROLE_NAME);
        attachIamPolicy(ROLE_NAME);
    }
}

string getJobName()
{
    chrono::milliseconds ms = chrono::duration_cast<chrono::milliseconds>(
        chrono::system_clock::now().time_since_epoch());

    std::stringstream ss;
    ss << "pi-demo-" << std::to_string(ms.count());
    return ss.str();
}

Aws::SageMaker::Model::CompilationJobStatus poll_job_status(string job_name)
{
    Aws::SageMaker::SageMakerClient sm_client = getSageMakerClient();
    Aws::SageMaker::Model::DescribeCompilationJobRequest describe_job_request;

    Aws::String aws_job_name(job_name.c_str(), job_name.size());
    describe_job_request.SetCompilationJobName(aws_job_name);
    auto describe_job_resp = sm_client.DescribeCompilationJob(describe_job_request);

    if (!describe_job_resp.IsSuccess())
    {
        auto error = describe_job_resp.GetError();
        cout << "Describe Job Error: " << error.GetExceptionName() << ": " << error.GetMessage() << endl;
        throw 0;
    }

    auto result = describe_job_resp.GetResult();
    return result.GetCompilationJobStatus();
}

void getIamRole(string role_name, Aws::IAM::Model::Role &role)
{
    Aws::IAM::IAMClient iam_client = getIamClient();
    Aws::String aws_iam_role(role_name.c_str(), role_name.size());
    Aws::IAM::Model::GetRoleRequest get_role_request;
    get_role_request.SetRoleName(aws_iam_role);

    auto get_role_response = iam_client.GetRole(get_role_request);
    if (get_role_response.IsSuccess())
    {
        role = get_role_response.GetResult().GetRole();
    }
    else
    {
        auto error = get_role_response.GetError();
        auto errorType = error.GetErrorType();
        if (errorType == Aws::IAM::IAMErrors::NO_SUCH_ENTITY)
        {
            cout << "Role doesn't exist and will create one" << endl;
            throw 0;
        }
        else
        {
            cout << "GetIamRole error: " << error.GetExceptionName()
                 << ":" << error.GetMessage() << endl;
            throw 0;
        }
    }
}

void compileNeoModel(string bucket_name, string model_name)
{
    // set input parameters
    const string input_s3 = "s3://" + bucket_name + "/" + model_name;

    const Aws::SageMaker::Model::Framework framework = Aws::SageMaker::Model::Framework::MXNET;
    const Aws::String aws_s3_uri(input_s3.c_str(), input_s3.size());
    const Aws::String data_shape = "{\"data\":[1,3,224,224]}";
    const Aws::String aws_role_name(ROLE_NAME.c_str(), ROLE_NAME.size());

    const string job_name = getJobName();
    const Aws::String aws_job_name(job_name.c_str(), job_name.size());

    // set input config
    Aws::SageMaker::SageMakerClient sm_client = getSageMakerClient();
    Aws::SageMaker::Model::InputConfig input_config;
    input_config.SetS3Uri(aws_s3_uri);
    input_config.SetFramework(framework);
    input_config.SetDataInputConfig(data_shape);

    // set output config parameters
    const string output_s3 = "s3://" + bucket_name + "/output";
    Aws::String aws_output_s3(output_s3.c_str(), output_s3.size());
    Aws::SageMaker::Model::TargetDevice target_device = Aws::SageMaker::Model::TargetDevice::ml_c4;

    // set output config
    Aws::SageMaker::Model::OutputConfig output_config;
    output_config.SetS3OutputLocation(aws_output_s3);
    output_config.SetTargetDevice(target_device);

    // set stopping condition
    int max_runtime_in_sec = 900;
    Aws::SageMaker::Model::StoppingCondition stopping_condition;
    stopping_condition.SetMaxRuntimeInSeconds(max_runtime_in_sec);

    // get iam role
    Aws::IAM::Model::Role role;
    getIamRole(ROLE_NAME, role);
    if (role.GetArn().empty())
    {
        cout << "role doesn't exist" << endl;
        throw 0;
    }

    // create Neo compilation job
    Aws::SageMaker::Model::CreateCompilationJobRequest create_job_request;
    create_job_request.SetCompilationJobName(aws_job_name);
    create_job_request.SetRoleArn(role.GetArn());
    create_job_request.SetInputConfig(input_config);
    create_job_request.SetOutputConfig(output_config);
    create_job_request.SetStoppingCondition(stopping_condition);

    auto compilation_resp = sm_client.CreateCompilationJob(create_job_request);
    if (!compilation_resp.IsSuccess())
    {
        auto error = compilation_resp.GetError();
        cout << "Create job error: " << error.GetExceptionName() << ": " << error.GetMessage() << endl;
        throw 0;
    }

    // poll job for validation
    bool isSuccess = false;
    int attempt = 0;
    while (attempt < 10)
    {
        cout << "Waiting for compilation..." << endl;
        auto status = poll_job_status(job_name);
        if (status == Aws::SageMaker::Model::CompilationJobStatus::COMPLETED)
        {
            cout << "Compile successfully" << endl;
            isSuccess = true;
            break;
        }
        else if (status == Aws::SageMaker::Model::CompilationJobStatus::FAILED)
        {
            cout << "Compile fail" << endl;
            throw 0;
        }
        std::this_thread::sleep_for(std::chrono::seconds(30));
        attempt++;
    }

    if (isSuccess == false)
    {
        cout << "Compilation timeout" << endl;
        throw 0;
    }
    cout << "Done!" << endl;
}

void GetCompiledModelFromNeo(string bucket_name, string model_name, string target, string compiled_filename)
{
    const string output_path = "output/" + model_name + "-" + target;

    Aws::String aws_bucket_name(bucket_name.c_str(), bucket_name.size());
    Aws::String aws_object_name(output_path.c_str(), output_path.size());

    // download s3 object
    Aws::S3::S3Client s3_client = getS3Client();

    Aws::S3::Model::GetObjectRequest object_request;
    object_request.SetBucket(aws_bucket_name);
    object_request.SetKey(aws_object_name);

    auto get_object_outcome = s3_client.GetObject(object_request);
    if (!get_object_outcome.IsSuccess())
    {
        auto error = get_object_outcome.GetError();
        cout << "GetModel error: " << error.GetExceptionName() << ": " << error.GetMessage() << endl;
        throw 0;
    }
    else
    {
        auto &model_file = get_object_outcome.GetResultWithOwnership().GetBody();

        // download the sample file
        const char *output_filename = compiled_filename.c_str();
        std::ofstream output_file(output_filename, std::ios::binary);
        output_file << model_file.rdbuf();
    }
}

template <typename T>
int GetPreprocessNpyFile(string npy_filename,
                         std::vector<unsigned long> &input_shape, std::vector<T> &input_data)
{
    npy::LoadArrayFromNumpy(npy_filename, input_shape, input_data);
    return 0;
}

void RunInference(const std::string &compiled_model, const std::string &npy_name)
{
    DLRModelHandle handle;
<<<<<<< HEAD

    int dev_type = 1; // cpu == 1
    int dev_id = 0;
    char *model_path = const_cast<char *>(compiled_model.c_str());
    CreateDLRModel(&handle, model_path, dev_type, dev_id);

    int num_outputs;
    GetDLRNumOutputs(&handle, &num_outputs);
    std::vector<std::vector<double>> outputs;
    for (int i = 0; i < num_outputs; i++)
    {
        int64_t cur_size = 0;
        int cur_dim = 0;
        GetDLROutputSizeDim(&handle, i, &cur_size, &cur_dim);
        std::vector<double> output(cur_size, 0);
        outputs.push_back(output);
    }

    std::vector<unsigned long> in_shape_ul;
    std::vector<double> input_data;
    GetPreprocessNpyFile<double>(npy_name, in_shape_ul, input_data);
    std::vector<int64_t> in_shape =
        std::vector<int64_t>(in_shape_ul.begin(), in_shape_ul.end());

    string input_name = "data";
    int64_t input_dimension = in_shape.size();
    SetDLRInput(&handle, input_name.c_str(), in_shape.data(),
                (float *)input_data.data(), static_cast<int>(input_dimension));

=======

    int dev_type = 1; // cpu == 1
    int dev_id = 0;
    char *model_path = const_cast<char *>(compiled_model.c_str());
    CreateDLRModel(&handle, model_path, dev_type, dev_id);

    // int num_outputs;
    // GetDLRNumOutputs(&model, &num_outputs);
    // for (int i = 0; i < num_outputs; i++)
    // {
    //     int64_t cur_size = 0;
    //     int cur_dim = 0;
    //     GetDLROutputSizeDim(&model, i, &cur_size, &cur_dim);
    //     std::vector<T> output(cur_size, 0);
    //     outputs.push_back(output);
    // }

    int num_outputs;
    std::vector<std::vector<double>> outputs;
    for (int i = 0; i < num_outputs; i++)
    {
        int64_t cur_size = 0;
        int cur_dim = 0;
        GetDLROutputSizeDim(&handle, i, &cur_size, &cur_dim);
        std::vector<double> output(cur_size, 0);
        outputs.push_back(output);
    }

    std::vector<unsigned long> in_shape_ul;
    std::vector<double> input_data;
    GetPreprocessNpyFile<double>(npy_name, in_shape_ul, input_data);
    std::vector<int64_t> in_shape =
        std::vector<int64_t>(in_shape_ul.begin(), in_shape_ul.end());

    string input_name = "data";
    int64_t input_dimension = in_shape.size();
    SetDLRInput(&handle, input_name.c_str(), in_shape.data(),
                (float *)input_data.data(), static_cast<int>(input_dimension));

>>>>>>> 71c493d4
    RunDLRModel(&handle);

    for (int i = 0; i < num_outputs; i++)
    {
        GetDLROutput(&handle, i, (float *)outputs[i].data());
    }
<<<<<<< HEAD

    for (int i = 0; i < outputs.size(); i++)
    {
        std::vector<double> output = outputs.data()[i];
        for (int j = 0; j < output.size(); j++)
        {
            std::cout << std::setprecision(10) << output.data()[j] << std::endl;
        }
    }
=======
>>>>>>> 71c493d4
}

int main(int argc, char **argv)
{
    const string MODEL_NAME = "mobilenetv2_0.25";
    const string MODEL = MODEL_NAME + ".tar.gz";
    const string MODEL_ZOO = "gluon_imagenet_classifier";
    const string FILENAME = "./" + MODEL;

    const string pretrained_bucket = "neo-ai-dlr-test-artifacts";
    const string pretrained_key = "neo-ai-notebook/" + MODEL_ZOO + "/" + MODEL;

    // const string pretrained_bucket = "dlc-nightly-benchmark";
    // const string pretrained_key = "gluon_cv_object_detection/ssd_512_mobilenet1.0_voc.tar.gz";

    // const string pretrained_bucket = "dlc-nightly-benchmark";
    // const string pretrained_key = "gluon_cv_object_detection/ssd_512_mobilenet1.0_voc.tar.gz";

    const string model_name = MODEL_NAME;
    // const string model_name = "ssd_512_mobilenet1.0_voc";
    const string filename = "./" + model_name;
    const string target = "ml_c4";

    const string s3_bucket_name = "windows-demo";
<<<<<<< HEAD
    
    const std::string compiled_filename = "./compiled_model.tar.gz";
    const std::string compiled_folder = "./compiled_model";
    
    const std::string npy_name = "../data/dog.npy";
    
    
    if (argc != 2) {
        std::cerr << "invalid argument count, need at least one command\n";
        return 1;
    }
    
    const string cmd = argv[1];
    if (cmd == "compile") {
        Aws::SDKOptions options;
        Aws::InitAPI(options);
        {
            // make your SDK calls here.
            GetPretrainedModel(pretrained_bucket, pretrained_key, filename);
            uploadModelToS3(model_name, filename);
            createIamStep();
            compileNeoModel(s3_bucket_name, model_name);

            GetCompiledModelFromNeo(s3_bucket_name, model_name, target, compiled_filename);
        }
        Aws::ShutdownAPI(options);
    } else if (cmd == "inference") {
        RunInference(compiled_folder, npy_name);
    } else {
        std::cerr << "no valid argument command\n";
=======
    const std::string compiled_filename = "./compiled-model";
    const std::string npy_name = "./dog.npy";

    Aws::SDKOptions options;
    Aws::InitAPI(options);
    {
        // make your SDK calls here.
        // GetPretrainedModel(pretrained_bucket, pretrained_key, filename);
        // uploadModelToS3(model_name, filename);
        // createIamStep();
        // compileNeoModel(s3_bucket_name, model_name);

        // GetCompiledModelFromNeo(s3_bucket_name, model_name, target, compiled_filename);

        RunInference(compiled_filename, npy_name);
>>>>>>> 71c493d4
    }

    return 0;
}<|MERGE_RESOLUTION|>--- conflicted
+++ resolved
@@ -521,7 +521,6 @@
 void RunInference(const std::string &compiled_model, const std::string &npy_name)
 {
     DLRModelHandle handle;
-<<<<<<< HEAD
 
     int dev_type = 1; // cpu == 1
     int dev_id = 0;
@@ -551,54 +550,13 @@
     SetDLRInput(&handle, input_name.c_str(), in_shape.data(),
                 (float *)input_data.data(), static_cast<int>(input_dimension));
 
-=======
-
-    int dev_type = 1; // cpu == 1
-    int dev_id = 0;
-    char *model_path = const_cast<char *>(compiled_model.c_str());
-    CreateDLRModel(&handle, model_path, dev_type, dev_id);
-
-    // int num_outputs;
-    // GetDLRNumOutputs(&model, &num_outputs);
-    // for (int i = 0; i < num_outputs; i++)
-    // {
-    //     int64_t cur_size = 0;
-    //     int cur_dim = 0;
-    //     GetDLROutputSizeDim(&model, i, &cur_size, &cur_dim);
-    //     std::vector<T> output(cur_size, 0);
-    //     outputs.push_back(output);
-    // }
-
-    int num_outputs;
-    std::vector<std::vector<double>> outputs;
+
+    RunDLRModel(&handle);
+
     for (int i = 0; i < num_outputs; i++)
     {
-        int64_t cur_size = 0;
-        int cur_dim = 0;
-        GetDLROutputSizeDim(&handle, i, &cur_size, &cur_dim);
-        std::vector<double> output(cur_size, 0);
-        outputs.push_back(output);
-    }
-
-    std::vector<unsigned long> in_shape_ul;
-    std::vector<double> input_data;
-    GetPreprocessNpyFile<double>(npy_name, in_shape_ul, input_data);
-    std::vector<int64_t> in_shape =
-        std::vector<int64_t>(in_shape_ul.begin(), in_shape_ul.end());
-
-    string input_name = "data";
-    int64_t input_dimension = in_shape.size();
-    SetDLRInput(&handle, input_name.c_str(), in_shape.data(),
-                (float *)input_data.data(), static_cast<int>(input_dimension));
-
->>>>>>> 71c493d4
-    RunDLRModel(&handle);
-
-    for (int i = 0; i < num_outputs; i++)
-    {
         GetDLROutput(&handle, i, (float *)outputs[i].data());
     }
-<<<<<<< HEAD
 
     for (int i = 0; i < outputs.size(); i++)
     {
@@ -608,8 +566,6 @@
             std::cout << std::setprecision(10) << output.data()[j] << std::endl;
         }
     }
-=======
->>>>>>> 71c493d4
 }
 
 int main(int argc, char **argv)
@@ -634,7 +590,6 @@
     const string target = "ml_c4";
 
     const string s3_bucket_name = "windows-demo";
-<<<<<<< HEAD
     
     const std::string compiled_filename = "./compiled_model.tar.gz";
     const std::string compiled_folder = "./compiled_model";
@@ -665,23 +620,6 @@
         RunInference(compiled_folder, npy_name);
     } else {
         std::cerr << "no valid argument command\n";
-=======
-    const std::string compiled_filename = "./compiled-model";
-    const std::string npy_name = "./dog.npy";
-
-    Aws::SDKOptions options;
-    Aws::InitAPI(options);
-    {
-        // make your SDK calls here.
-        // GetPretrainedModel(pretrained_bucket, pretrained_key, filename);
-        // uploadModelToS3(model_name, filename);
-        // createIamStep();
-        // compileNeoModel(s3_bucket_name, model_name);
-
-        // GetCompiledModelFromNeo(s3_bucket_name, model_name, target, compiled_filename);
-
-        RunInference(compiled_filename, npy_name);
->>>>>>> 71c493d4
     }
 
     return 0;
