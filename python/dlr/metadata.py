NAME = ['DLRModel']

<<<<<<< HEAD
VERSION = "1.9.0"
=======
VERSION = "1.9.1"
>>>>>>> 0a2fe225
<|MERGE_RESOLUTION|>--- conflicted
+++ resolved
@@ -1,7 +1,3 @@
 NAME = ['DLRModel']
 
-<<<<<<< HEAD
-VERSION = "1.9.0"
-=======
-VERSION = "1.9.1"
->>>>>>> 0a2fe225
+VERSION = "1.9.1"