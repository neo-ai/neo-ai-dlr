--- conflicted
+++ resolved
@@ -1,7 +1,3 @@
 NAME = ['DLRModel']
 
-<<<<<<< HEAD
-VERSION = "1.9.1"
-=======
-VERSION = "1.10.0"
->>>>>>> 05707ac4
+VERSION = "1.10.0"