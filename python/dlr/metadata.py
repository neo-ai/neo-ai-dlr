NAME = ['DLRModel']

<<<<<<< HEAD
VERSION = "1.9.1"
=======
VERSION = "1.10.0"
>>>>>>> d32964e7
<|MERGE_RESOLUTION|>--- conflicted
+++ resolved
@@ -1,7 +1,3 @@
 NAME = ['DLRModel']
 
-<<<<<<< HEAD
-VERSION = "1.9.1"
-=======
-VERSION = "1.10.0"
->>>>>>> d32964e7
+VERSION = "1.10.0"