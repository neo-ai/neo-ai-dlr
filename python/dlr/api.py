--- conflicted
+++ resolved
@@ -6,7 +6,6 @@
 import os
 from .neologger import create_logger
 
-<<<<<<< HEAD
 neo_logger = None
 try:
     neo_logger = create_logger()
@@ -16,8 +15,6 @@
 from .counter.counter_mgr import call_home
 
 
-=======
->>>>>>> e9d6e9d3
 # Interface
 class IDLRModel:
     __metaclass__ = abc.ABCMeta
@@ -62,13 +59,9 @@
 
 # Wrapper class
 class DLRModel(IDLRModel):
-<<<<<<< HEAD
     @call_home
-    def __init__(self, model_path, dev_type=None, dev_id=None):
-=======
     def __init__(self, model_path, dev_type=None, dev_id=None, error_log_file=None):
         self.neo_logger = create_logger(log_file=error_log_file)
->>>>>>> e9d6e9d3
         try:
             # Find correct runtime implementation for the model
             self._model = model_path
