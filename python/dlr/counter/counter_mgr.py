from .publisher import MsgPublisher
from .system import Factory
import json
import platform

class CallCounterMgr(object):
    RUNTIME_LOAD = 1
    MODEL_LOAD = 2
    MODEL_RUN = 3
    _instance = None

    @staticmethod
    def get_instance():
        """return single instance of class"""
        if CallCounterMgr._instance is None:
            CallCounterMgr._instance = CallCounterMgr()
        return CallCounterMgr._instance

    def __init__(self):
        self.msg_publisher = MsgPublisher()
        self.os_name = platform.system()
        self.system = Factory.get_system(self.os_name)

    def runtime_loaded(self):
        self._push(CallCounterMgr.RUNTIME_LOAD)

    def model_loaded(self):
        self._push(CallCounterMgr.MODEL_LOAD)

    def model_executed(self):
        self._push(CallCounterMgr.MODEL_RUN)

    def _push(self, record_type):
        dev_info = self.system.get_info()
        dev_info.update({'record_type': record_type})
        self.msg_publisher.send(json.dumps(dev_info))

    def stop(self):
        self.msg_publisher.stop()

    def __del__(self):
        self.stop()

<<<<<<< HEAD
#ccm = CallCounterMgr()
#ccm.runtime_loaded()
#ccm.model_loaded()
#ccm.model_executed()
#ccm.stop()
=======
# ccm = CallCounterMgr.get_instance()
# ccm.runtime_loaded()
# ccm.model_loaded()
# ccm.model_executed()
# ccm.stop()
>>>>>>> 2992f1c7
<|MERGE_RESOLUTION|>--- conflicted
+++ resolved
@@ -41,16 +41,9 @@
     def __del__(self):
         self.stop()
 
-<<<<<<< HEAD
-#ccm = CallCounterMgr()
-#ccm.runtime_loaded()
-#ccm.model_loaded()
-#ccm.model_executed()
-#ccm.stop()
-=======
+
 # ccm = CallCounterMgr.get_instance()
 # ccm.runtime_loaded()
 # ccm.model_loaded()
 # ccm.model_executed()
-# ccm.stop()
->>>>>>> 2992f1c7
+# ccm.stop()