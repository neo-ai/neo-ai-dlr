--- conflicted
+++ resolved
@@ -58,69 +58,6 @@
  */
 DLR_DLL
 int CreateDLRModel(DLRModelHandle* handle, const char* model_path, int dev_type, int dev_id);
-<<<<<<< HEAD
-
-#ifdef DLR_TFLITE
-/*!
- \brief Creates a DLR model from TFLite
- \param handle The pointer to save the model handle.
- \param model_path Path to tflite file or to the top-level directory containing
- tflite file \param threads Number of threads to use. \param use_nnapi Use
- NNAPI, 0 - false, 1 - true. \return 0 for success, -1 for error. Call
- DLRGetLastError() to get the error message.
- */
-DLR_DLL
-int CreateDLRModelFromTFLite(DLRModelHandle* handle, const char* model_path, int threads,
-                             int use_nnapi);
-#endif  // DLR_TFLITE
-
-#ifdef DLR_TENSORFLOW
-
-/*!
- \brief Tensorflow GPU Options structure for Tensorflow Config structure.
- */
-typedef struct DLR_TFGPUOptions {
-  int allow_growth;
-  double per_process_gpu_memory_fraction;
-} DLR_TFGPUOptions;
-
-/*!
- \brief Tensorflow Config structure for CreateDLRModelFromTensorflow.
- */
-typedef struct DLR_TFConfig {
-  int intra_op_parallelism_threads;
-  int inter_op_parallelism_threads;
-  DLR_TFGPUOptions gpu_options;
-} DLR_TFConfig;
-
-/*!
- \brief Tensor Description structure for CreateDLRModelFromTensorflow.
- */
-typedef struct DLR_TFTensorDesc {
-  const char* name;
-  const int64_t* dims;
-  const int num_dims;
-} DLR_TFTensorDesc;
-
-/*!
- \brief Creates a DLR model from Tensorflow frozen model .pb file
- \param handle The pointer to save the model handle.
- \param model_path Path to .pb file or to the top-level directory containing .pb
- file \param inputs array of input names \param input_size size of input array
- \param outputs array of output names
- \param output_size size of output array
- \param batch_size set batch size for the case when the model has dynamic batch
- size \param threads Number of threads to use (ignored if zero of less) \return
- 0 for success, -1 for error. Call DLRGetLastError() to get the error message.
- */
-DLR_DLL
-int CreateDLRModelFromTensorflow(DLRModelHandle* handle, const char* model_path,
-                                 const DLR_TFTensorDesc* inputs, int input_size,
-                                 const char* outputs[], int output_size,
-                                 const DLR_TFConfig tf_config);
-#endif  // DLR_TENSORFLOW
-=======
->>>>>>> 35718137
 
 #ifdef DLR_HEXAGON
 /*!
@@ -233,10 +170,7 @@
 DLR_DLL
 int SetDLRInput(DLRModelHandle* handle, const char* name, const int64_t* shape, const void* input,
                 int dim);
-<<<<<<< HEAD
-
-=======
->>>>>>> 35718137
+
 /*!
  \brief Gets the current value of the input according the node name.
  \param handle The model handle returned from CreateDLRModel().
