#ifndef DLR_COMMON_H_
#define DLR_COMMON_H_

#include <dmlc/common.h>
#include <dmlc/logging.h>
#include <runtime_base.h>
#include <sys/types.h>

#include <nlohmann/json.hpp>
#include <string>
#include <vector>

#include "dlr_allocator.h"

#define LINE_SIZE 256

#ifndef _WIN32

/* For basename() on UNIX */
#include <libgen.h>

#endif

/* OS-specific library file extension and the name of the generated dynamic library*/
#ifdef _WIN32
#define LIBEXT ".dll"
#define LIBDLR "dlr.dll"
#elif __APPLE__
#define LIBEXT ".dylib"
#define LIBDLR "libdlr.dylib"
#else
#define LIBEXT ".so"
#define LIBDLR "libdlr.so"
#endif

#if defined(_MSC_VER) || defined(_WIN32)
#define DLR_DLL __declspec(dllexport)
#else
#define DLR_DLL
#endif  // defined(_MSC_VER) || defined(_WIN32)

#ifndef DLR_MODEL_ELEM
#define DLR_MODEL_ELEM
enum DLRModelElemType { HEXAGON_LIB, NEO_METADATA, TVM_GRAPH, TVM_LIB, TVM_PARAMS, RELAY_EXEC };
typedef struct ModelElem {
  const DLRModelElemType type;
  const char* path;
  const void* data;
  const size_t data_size;
} DLRModelElem;
#endif

namespace dlr {

/* The following file names are reserved by SageMaker and should not be used
 * as model JSON */
constexpr const char* SAGEMAKER_AUXILIARY_JSON_FILES[] = {"model-shapes.json", "hyperparams.json"};

typedef struct {
  std::string model_lib;
  std::string params;
  std::string model_json;
  std::string metadata;
  std::string relay_executable;
} ModelPath;

void ListDir(const std::string& path, std::vector<std::string>& paths);

std::vector<std::string> FindFiles(const std::vector<std::string>& paths);

/* Logic to handle Windows drive letter */
std::string FixWindowsDriveLetter(const std::string& path);

std::string GetBasename(const std::string& path);

bool IsFileEmpty(const std::string& filePath);

std::string GetParentFolder(const std::string& path);

void LoadJsonFromString(const std::string& jsonData, nlohmann::json& jsonObject);
void LoadJsonFromFile(const std::string& path, nlohmann::json& jsonObject);

void LoadJsonFromString(const std::string& jsonData, nlohmann::json& jsonObject);

std::string LoadFileToString(const std::string& path,
                             std::ios_base::openmode mode = std::ios_base::in);

inline bool StartsWith(const std::string& mainStr, const std::string& toMatch) {
  return mainStr.size() >= toMatch.size() && mainStr.compare(0, toMatch.size(), toMatch) == 0;
}

inline bool EndsWith(const std::string& mainStr, const std::string& toMatch) {
  if (mainStr.size() >= toMatch.size() &&
      mainStr.compare(mainStr.size() - toMatch.size(), toMatch.size(), toMatch) == 0)
    return true;
  else
    return false;
}

enum class DLRBackend { kTVM, kTREELITE, kHEXAGON, kRELAYVM, kPIPELINE, kUNKNOWN };
<<<<<<< HEAD
extern const char* kBackendToStr[6];

/*! \brief Get the backend based on the contents of the model folder.
 */
DLRBackend GetBackend(const std::vector<std::string>& files);

void InitModelPath(const std::vector<std::string>& files, ModelPath* paths);
=======

/*! \brief Get the backend based on the contents of the model folder.
 */
DLRBackend GetBackend(const std::vector<std::string>& dirname);

DLRBackend GetBackend(const std::vector<DLRModelElem>& model_elems);
>>>>>>> f7ee3e0f

std::string GetMetadataFile(const std::string& dirname);

DLDeviceType GetDeviceTypeFromString(const std::string& target_backend);

std::string GetStringFromDeviceType(DLDeviceType device_type);

DLDeviceType GetDeviceTypeFromMetadata(const std::vector<std::string>& model_paths);

bool HasNegative(const int64_t* arr, const size_t size);

#define CHECK_SHAPE(msg, value, expected) \
  CHECK_EQ(value, expected) << (msg) << ". Value read: " << (value) << ", Expected: " << (expected);

// Abstract class
class DLR_DLL DLRModel {
 protected:
  std::string version_;
  DLRBackend backend_;
  size_t num_inputs_ = 1;
  size_t num_weights_ = 0;
  size_t num_outputs_ = 1;
  DLContext ctx_;
  std::vector<std::string> input_names_;
  std::vector<std::string> input_types_;
  std::vector<std::vector<int64_t>> input_shapes_;
  virtual void ValidateDeviceTypeIfExists();

 public:
  nlohmann::json metadata_ = nullptr;
  DLRModel(const DLContext& ctx, const DLRBackend& backend) : ctx_(ctx), backend_(backend) {}
  virtual ~DLRModel() {}

  /* Input related functions */
  virtual int GetNumInputs() const { return num_inputs_; }
  virtual const char* GetInputName(int index) const = 0;
  virtual const char* GetInputType(int index) const = 0;
  virtual const int GetInputDim(int index) const = 0;
  virtual const int64_t GetInputSize(int index) const = 0;
  virtual const std::vector<int64_t>& GetInputShape(int index) const;
  virtual void GetInput(const char* name, void* input) = 0;
  virtual void SetInput(const char* name, const int64_t* shape, const void* input, int dim) = 0;

  /* Output related functions */
  virtual int GetNumOutputs() { return num_outputs_; }
  virtual const char* GetOutputName(const int index) const {
    throw dmlc::Error("GetOutputName is not supported for this model.");
    return nullptr;
  }
  virtual int GetOutputIndex(const char* name) const {
    throw dmlc::Error("GetOutputIndex is not supported for this model.");
    return -1;
  }
  virtual const char* GetOutputType(int index) const = 0;
  virtual void GetOutputShape(int index, int64_t* shape) const = 0;
  virtual void GetOutputSizeDim(int index, int64_t* size, int* dim) = 0;
  virtual void GetOutput(int index, void* out) = 0;
  virtual const void* GetOutputPtr(int index) const = 0;
  virtual void GetOutputByName(const char* name, void* out) {
    throw dmlc::Error("GetOutputByName is not supported yet!");
  }

  /* Weights related functions */
  virtual int GetNumWeights() const { return num_weights_; }
  virtual const char* GetWeightName(int index) const = 0;
  virtual std::vector<std::string> GetWeightNames() const = 0;

  virtual DLDeviceType GetDeviceTypeFromMetadata() const;
  virtual DLRBackend GetBackend() const = 0;
  virtual void SetNumThreads(int threads) = 0;
  virtual bool HasMetadata() const;
  virtual void UseCPUAffinity(bool use) = 0;
  virtual void Run() = 0;
};

typedef std::shared_ptr<DLRModel> DLRModelPtr;

}  // namespace dlr

#endif  // DLR_COMMON_H_<|MERGE_RESOLUTION|>--- conflicted
+++ resolved
@@ -98,22 +98,14 @@
 }
 
 enum class DLRBackend { kTVM, kTREELITE, kHEXAGON, kRELAYVM, kPIPELINE, kUNKNOWN };
-<<<<<<< HEAD
 extern const char* kBackendToStr[6];
 
 /*! \brief Get the backend based on the contents of the model folder.
  */
 DLRBackend GetBackend(const std::vector<std::string>& files);
+DLRBackend GetBackend(const std::vector<DLRModelElem>& model_elems);
 
 void InitModelPath(const std::vector<std::string>& files, ModelPath* paths);
-=======
-
-/*! \brief Get the backend based on the contents of the model folder.
- */
-DLRBackend GetBackend(const std::vector<std::string>& dirname);
-
-DLRBackend GetBackend(const std::vector<DLRModelElem>& model_elems);
->>>>>>> f7ee3e0f
 
 std::string GetMetadataFile(const std::string& dirname);
 
