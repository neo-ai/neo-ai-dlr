--- conflicted
+++ resolved
@@ -76,28 +76,7 @@
   size_t num_outputs_ = 1;
   DLContext ctx_;
   std::vector<std::string> input_names_;
-<<<<<<< HEAD
   std::string model_path_;
- public:
-  DLRModel(const DLContext& ctx, const DLRBackend& backend): ctx_(ctx), backend_(backend) {}
-  virtual ~DLRModel() {CallHome(0);}
-  virtual void GetNumInputs(int* num_inputs) const {*num_inputs = num_inputs_;}
-  virtual void GetNumOutputs(int* num_outputs) const {*num_outputs = num_outputs_;}
-  virtual void GetNumWeights(int* num_weights) const {*num_weights = num_weights_;}
-  virtual const char* GetInputName(int index) const =0;
-  virtual const char* GetWeightName(int index) const =0;
-  virtual std::vector<std::string> GetWeightNames() const =0;
-  virtual void GetInput(const char* name, float* input) =0;
-  virtual void SetInput(const char* name, const int64_t* shape, float* input, int dim) =0;
-  virtual void Run() =0;
-  virtual void GetOutput(int index, float* out) =0;
-  virtual void GetOutputShape(int index, int64_t* shape) const =0;
-  virtual void GetOutputSizeDim(int index, int64_t* size, int* dim) =0;
-  virtual const char* GetBackend() const =0;
-  virtual void SetNumThreads(int threads) =0;
-  virtual void UseCPUAffinity(bool use) =0;
-=======
-
  public:
   DLRModel(const DLContext& ctx, const DLRBackend& backend)
       : ctx_(ctx), backend_(backend) {}
@@ -124,7 +103,6 @@
   virtual const char* GetBackend() const = 0;
   virtual void SetNumThreads(int threads) = 0;
   virtual void UseCPUAffinity(bool use) = 0;
->>>>>>> 768d9b10
 };
 
 }  // namespace dlr
