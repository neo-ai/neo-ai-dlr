#ifndef DLR_TVM_H_
#define DLR_TVM_H_

#include <graph/graph_runtime.h>
#include <tvm/runtime/memory.h>
#include <tvm/runtime/registry.h>

#include "dlr_common.h"

#if defined(_MSC_VER) || defined(_WIN32)
#define DLR_DLL __declspec(dllexport)
#else
#define DLR_DLL
#endif  // defined(_MSC_VER) || defined(_WIN32)

namespace dlr {

/*! \brief Set the paths of the TVM model files.
 */
<<<<<<< HEAD
ModelPath SetTvmPaths(const std::vector<std::string>& files);
=======
ModelPath GetTvmPaths(const std::vector<std::string>& tar_path);
>>>>>>> f7ee3e0f

/*! \brief class TVMModel
 */
class DLR_DLL TVMModel : public DLRModel {
 private:
  tvm::runtime::ObjectPtr<tvm::runtime::GraphRuntime> tvm_graph_runtime_;
  std::shared_ptr<tvm::runtime::Module> tvm_module_;
  std::vector<const DLTensor*> outputs_;
  std::vector<std::string> output_types_;
  std::vector<std::string> weight_names_;
<<<<<<< HEAD
  void SetupTVMModule(const std::vector<std::string>& files);
  void SetupTVMModule(const std::string& model_lib, const std::string& graph_str,
                      std::string* param_data, const std::string& metadata);
  void SetupTVMModule(const std::string& model_lib, const std::string& json_str,
                      dmlc::Stream* param_strm);
=======
  void SetupTVMModule(const std::vector<std::string>& model_path);
  void SetupTVMModule(const std::vector<DLRModelElem>& model_elems);
>>>>>>> f7ee3e0f
  void UpdateInputShapes();

 public:
  /*! \brief Load model files from given folder path.
   */
  explicit TVMModel(const std::vector<std::string>& files, const DLContext& ctx)
      : DLRModel(ctx, DLRBackend::kTVM) {
    SetupTVMModule(files);
  }
  explicit TVMModel(const std::string& model_lib, const std::string& json_str,
                    std::string* param_data, const std::string& metadata, const DLContext& ctx)
      : DLRModel(ctx, DLRBackend::kTVM) {
    SetupTVMModule(model_lib, json_str, param_data, metadata);
  }
  explicit TVMModel(std::vector<DLRModelElem> model_elems, const DLContext& ctx)
      : DLRModel(ctx, DLRBackend::kTVM) {
    SetupTVMModule(model_elems);
  }

  virtual const int GetInputDim(int index) const override;
  virtual const int64_t GetInputSize(int index) const override;
  virtual const char* GetInputName(int index) const override;
  virtual const char* GetInputType(int index) const override;
  virtual void GetInput(const char* name, void* input) override;
  virtual void SetInput(const char* name, const int64_t* shape, const void* input,
                        int dim) override;
  void SetInputTensor(const char* name, DLTensor* tensor);

  virtual void GetOutput(int index, void* out) override;
  void GetOutputManagedTensorPtr(int index, const DLManagedTensor** out);
  virtual const void* GetOutputPtr(int index) const override;
  virtual void GetOutputShape(int index, int64_t* shape) const override;
  virtual void GetOutputSizeDim(int index, int64_t* size, int* dim) override;
  virtual const char* GetOutputType(int index) const override;
  void GetOutputTensor(int index, DLTensor* out);

  virtual const char* GetWeightName(int index) const override;
  virtual std::vector<std::string> GetWeightNames() const override;

  virtual void Run() override;
  virtual DLRBackend GetBackend() const override;
  virtual void SetNumThreads(int threads) override;
  virtual void UseCPUAffinity(bool use) override;

  /*
    Following methods use metadata file to lookup input and output names.
  */
  virtual const char* GetOutputName(const int index) const override;
  virtual int GetOutputIndex(const char* name) const override;
  virtual void GetOutputByName(const char* name, void* out) override;
};

}  // namespace dlr

#endif  // DLR_TVM_H_<|MERGE_RESOLUTION|>--- conflicted
+++ resolved
@@ -15,14 +15,6 @@
 
 namespace dlr {
 
-/*! \brief Set the paths of the TVM model files.
- */
-<<<<<<< HEAD
-ModelPath SetTvmPaths(const std::vector<std::string>& files);
-=======
-ModelPath GetTvmPaths(const std::vector<std::string>& tar_path);
->>>>>>> f7ee3e0f
-
 /*! \brief class TVMModel
  */
 class DLR_DLL TVMModel : public DLRModel {
@@ -32,16 +24,12 @@
   std::vector<const DLTensor*> outputs_;
   std::vector<std::string> output_types_;
   std::vector<std::string> weight_names_;
-<<<<<<< HEAD
+  ModelPath GetModelPath(const std::vector<std::string>& files);
   void SetupTVMModule(const std::vector<std::string>& files);
-  void SetupTVMModule(const std::string& model_lib, const std::string& graph_str,
-                      std::string* param_data, const std::string& metadata);
+  void SetupTVMModule(const std::vector<DLRModelElem>& model_elems);
   void SetupTVMModule(const std::string& model_lib, const std::string& json_str,
                       dmlc::Stream* param_strm);
-=======
-  void SetupTVMModule(const std::vector<std::string>& model_path);
-  void SetupTVMModule(const std::vector<DLRModelElem>& model_elems);
->>>>>>> f7ee3e0f
+
   void UpdateInputShapes();
 
  public:
@@ -50,11 +38,6 @@
   explicit TVMModel(const std::vector<std::string>& files, const DLContext& ctx)
       : DLRModel(ctx, DLRBackend::kTVM) {
     SetupTVMModule(files);
-  }
-  explicit TVMModel(const std::string& model_lib, const std::string& json_str,
-                    std::string* param_data, const std::string& metadata, const DLContext& ctx)
-      : DLRModel(ctx, DLRBackend::kTVM) {
-    SetupTVMModule(model_lib, json_str, param_data, metadata);
   }
   explicit TVMModel(std::vector<DLRModelElem> model_elems, const DLContext& ctx)
       : DLRModel(ctx, DLRBackend::kTVM) {
