#ifndef DLR_RELAYVM_H_
#define DLR_RELAYVM_H_

#include <dlpack/dlpack.h>
#include <tvm/runtime/container/adt.h>
#include <tvm/runtime/container/shape_tuple.h>
#include <tvm/runtime/module.h>
#include <tvm/runtime/ndarray.h>
#include <tvm/runtime/object.h>
#include <tvm/runtime/packed_func.h>
#include <tvm/runtime/registry.h>
#include <tvm/runtime/vm/vm.h>

#include "dlr_common.h"

#ifdef ENABLE_DATATRANSFORM
#include "dlr_data_transform.h"
#endif

#ifdef _WIN32
#define LIBEXT ".dll"
#define LIBDLR "dlr.dll"
#elif __APPLE__
#define LIBEXT ".dylib"
#define LIBDLR "libdlr.dylib"
#else
#define LIBEXT ".so"
#define LIBDLR "libdlr.so"
#endif

#if defined(_MSC_VER) || defined(_WIN32)
#define DLR_DLL __declspec(dllexport)
#else
#define DLR_DLL
#endif  // defined(_MSC_VER) || defined(_WIN32)

namespace dlr {

class DLR_DLL RelayVMModel : public DLRModel {
 private:
  static const std::string ENTRY_FUNCTION;
  std::vector<std::string> output_names_;
  std::vector<std::string> output_types_;
  std::shared_ptr<tvm::runtime::Module> vm_module_;
  std::shared_ptr<tvm::runtime::Module> vm_executable_;
  std::vector<tvm::runtime::NDArray> inputs_;
  tvm::runtime::ObjectRef output_ref_;
  std::vector<tvm::runtime::NDArray> outputs_;
  std::vector<std::vector<int64_t>> output_shapes_;
  const tvm::runtime::NDArray empty_;
  tvm::runtime::vm::AllocatorType allocator_type_;

#ifdef ENABLE_DATATRANSFORM
  DataTransform data_transform_;
#endif

  void SetupVMModule(const std::vector<std::string>& paths);
  void SetupVMModule(const std::vector<DLRModelElem>& model_elems);
  void FetchInputNodesData();
  void FetchOutputNodesData();
  void UpdateOutputs();
  void UpdateInputs();
  DLDataType GetInputDLDataType(int index);

 public:
<<<<<<< HEAD
  explicit RelayVMModel(const std::vector<std::string>& files, const DLContext& ctx)
      : DLRModel(ctx, DLRBackend::kRELAYVM),
=======
  explicit RelayVMModel(const std::vector<std::string>& files, const DLDevice& dev)
      : DLRModel(dev, DLRBackend::kRELAYVM),
>>>>>>> d32964e7
        allocator_type_(tvm::runtime::vm::AllocatorType::kPooled) {
    SetupVMModule(files);
    FetchInputNodesData();
    FetchOutputNodesData();
  }
<<<<<<< HEAD
  explicit RelayVMModel(std::vector<DLRModelElem> model_elems, const DLContext& ctx)
      : DLRModel(ctx, DLRBackend::kRELAYVM),
=======
  explicit RelayVMModel(std::vector<DLRModelElem> model_elems, const DLDevice& dev)
      : DLRModel(dev, DLRBackend::kRELAYVM),
>>>>>>> d32964e7
        allocator_type_(tvm::runtime::vm::AllocatorType::kPooled) {
    SetupVMModule(model_elems);
    FetchInputNodesData();
    FetchOutputNodesData();
  }

  int GetInputIndex(const char* name) const;
  virtual const int GetInputDim(int index) const override;
  virtual const int64_t GetInputSize(int index) const override;
  virtual const char* GetInputName(int index) const override;
  virtual const char* GetInputType(int index) const override;
  virtual const char* GetWeightName(int index) const override;
  virtual std::vector<std::string> GetWeightNames() const override;
  virtual void GetInput(const char* name, void* input) override;
  virtual void SetInput(const char* name, const int64_t* shape, const void* input,
                        int dim) override;
  void SetInputTensor(const char* name, DLTensor* tensor);
  virtual int GetNumInputs() const override;
  virtual void Run() override;
  tvm::runtime::NDArray GetOutput(int index);
  virtual void GetOutput(int index, void* out) override;
  void GetOutputManagedTensorPtr(int index, const DLManagedTensor** out);
  virtual const void* GetOutputPtr(int index) const override;
  virtual void GetOutputShape(int index, int64_t* shape) const override;
  virtual void GetOutputSizeDim(int index, int64_t* size, int* dim) override;
  virtual const char* GetOutputType(int index) const override;
  void GetOutputTensor(int index, DLTensor* out);
  virtual void SetNumThreads(int threads) override;
  virtual void UseCPUAffinity(bool use) override;
  tvm::runtime::vm::AllocatorType GetAllocatorType();

  /*
    Following methods use metadata file to lookup input and output names.
  */
  virtual const char* GetOutputName(const int index) const override;
  virtual int GetOutputIndex(const char* name) const override;
  virtual void GetOutputByName(const char* name, void* out) override;
};

}  // namespace dlr

#endif  // DLR_RELAYVM_H_<|MERGE_RESOLUTION|>--- conflicted
+++ resolved
@@ -63,25 +63,15 @@
   DLDataType GetInputDLDataType(int index);
 
  public:
-<<<<<<< HEAD
-  explicit RelayVMModel(const std::vector<std::string>& files, const DLContext& ctx)
-      : DLRModel(ctx, DLRBackend::kRELAYVM),
-=======
   explicit RelayVMModel(const std::vector<std::string>& files, const DLDevice& dev)
       : DLRModel(dev, DLRBackend::kRELAYVM),
->>>>>>> d32964e7
         allocator_type_(tvm::runtime::vm::AllocatorType::kPooled) {
     SetupVMModule(files);
     FetchInputNodesData();
     FetchOutputNodesData();
   }
-<<<<<<< HEAD
-  explicit RelayVMModel(std::vector<DLRModelElem> model_elems, const DLContext& ctx)
-      : DLRModel(ctx, DLRBackend::kRELAYVM),
-=======
   explicit RelayVMModel(std::vector<DLRModelElem> model_elems, const DLDevice& dev)
       : DLRModel(dev, DLRBackend::kRELAYVM),
->>>>>>> d32964e7
         allocator_type_(tvm::runtime::vm::AllocatorType::kPooled) {
     SetupVMModule(model_elems);
     FetchInputNodesData();
