--- conflicted
+++ resolved
@@ -196,18 +196,10 @@
   } else if (backend == DLRBackend::kRELAYVM) {
     return std::make_shared<RelayVMModel>(files, ctx);
   } else if (backend == DLRBackend::kTREELITE) {
-<<<<<<< HEAD
     return std::make_shared<TreeliteModel>(files, ctx);
 #ifdef DLR_HEXAGON
   } else if (backend == DLRBackend::kHEXAGON) {
     return std::make_shared<HexagonModel>(files, ctx, 1 /*debug_level*/);
-=======
-    return std::make_shared<TreeliteModel>(path_vec, ctx);
-#ifdef DLR_HEXAGON
-  } else if (backend == DLRBackend::kHEXAGON) {
-    const std::string model_path_string(model_path);
-    return std::make_shared<HexagonModel>(model_path_string, ctx, 1 /*debug_level*/);
->>>>>>> 35718137
 #endif  // DLR_HEXAGON
   } else {
     LOG(ERROR) << "Unable to determine backend from path: '" << model_path << "'.";
@@ -252,18 +244,10 @@
     } else if (backend == DLRBackend::kRELAYVM) {
       model = new RelayVMModel(files, ctx);
     } else if (backend == DLRBackend::kTREELITE) {
-<<<<<<< HEAD
       model = new TreeliteModel(files, ctx);
 #ifdef DLR_HEXAGON
     } else if (backend == DLRBackend::kHEXAGON) {
       model = new HexagonModel(files, ctx, 1 /*debug_level*/);
-=======
-      model = new TreeliteModel(path_vec, ctx);
-#ifdef DLR_HEXAGON
-    } else if (backend == DLRBackend::kHEXAGON) {
-      const std::string model_path_string(model_path);
-      model = new HexagonModel(model_path_string, ctx, 1 /*debug_level*/);
->>>>>>> 35718137
 #endif  // DLR_HEXAGON
     } else {
       LOG(ERROR) << "Unable to determine backend from path: '" << model_path << "'.";
@@ -325,21 +309,7 @@
 
 extern "C" int GetDLRDeviceType(const char* model_path) {
   API_BEGIN();
-<<<<<<< HEAD
-=======
-  /* Logic to handle Windows drive letter */
-  std::string model_path_string{model_path};
-  std::string special_prefix{""};
-  if (model_path_string.length() >= 2 && model_path_string[1] == ':' &&
-      std::isalpha(model_path_string[0], std::locale("C"))) {
-    // Handle drive letter
-    special_prefix = model_path_string.substr(0, 2);
-    model_path_string = model_path_string.substr(2);
-  }
->>>>>>> 35718137
-
   std::vector<std::string> path_vec = MakePathVec(model_path);
-
   try {
     return dlr::GetDeviceTypeFromMetadata(path_vec);
   } catch (dmlc::Error& e) {
