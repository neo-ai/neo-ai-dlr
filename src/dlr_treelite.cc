#include "dlr_treelite.h"

#include <cmath>
#include <cstring>
#include <fstream>

using namespace dlr;

const std::string TreeliteModel::INPUT_NAME = "data";
const std::string TreeliteModel::INPUT_TYPE = "float32";
const std::string TreeliteModel::OUTPUT_TYPE = "float32";

// not used (was used in SetupTreeliteModule)
std::string GetVersion(const std::string& json_path) {
  std::ifstream file(json_path);
  bool colon_flag = false;
  bool quote_flag = false;
  std::string version = "";
  if (file.is_open()) {
    char c;
    while (file.good()) {
      c = file.get();
      if (c == ':')
        colon_flag = true;
      else if (colon_flag && quote_flag && (c == '"'))
        return version;
      else if (colon_flag && quote_flag)
        version.push_back(c);
    }
  }
  return version;
}

ModelPath dlr::SetTreelitePaths(const std::vector<std::string>& files) {
  ModelPath paths;
  dlr::InitModelPath(files, &paths);
  if (paths.model_lib.empty()) {
    throw dmlc::Error("Invalid treelite model artifact. Must have .so file.");
  }
  return paths;
}

TreeliteInput::~TreeliteInput() {
  if (handle) TreeliteDMatrixFree(handle);
  handle = nullptr;
}

void TreeliteModel::SetupTreeliteModule(const std::vector<std::string>& model_path) {
  ModelPath paths = SetTreelitePaths(model_path);
  // If OMP_NUM_THREADS is set, use it to determine number of threads;
  // if not, use the maximum amount of threads
  const char* val = std::getenv("OMP_NUM_THREADS");
  int num_worker_threads = (val ? std::atoi(val) : -1);
  num_inputs_ = 1;
  num_outputs_ = 1;
  // Give a dummy input name to Treelite model.
  input_names_.push_back(INPUT_NAME);
  input_types_.push_back(INPUT_TYPE);
  CHECK_EQ(TreelitePredictorLoad(paths.model_lib.c_str(), num_worker_threads, &treelite_model_), 0)
      << TreeliteGetLastError();
  CHECK_EQ(TreelitePredictorQueryNumFeature(treelite_model_, &treelite_num_feature_), 0)
      << TreeliteGetLastError();
  treelite_input_.reset(nullptr);

  const char* output_type;
  CHECK_EQ(TreelitePredictorQueryLeafOutputType(treelite_model_, &output_type), 0)
      << TreeliteGetLastError();
  CHECK_EQ(std::string(output_type), "float32")
      << "Only float32 output types are supported, got " << output_type;
  size_t num_output_class;  // > 1 for multi-class classification; 1 otherwise
  CHECK_EQ(TreelitePredictorQueryNumClass(treelite_model_, &num_output_class), 0)
      << TreeliteGetLastError();
  treelite_output_buffer_size_ = num_output_class;
  treelite_output_.empty();

  // NOTE: second dimension of the output shape is smaller than num_output_class
  //       when a multi-class classifier outputs only the class prediction
  //       (argmax) To detect this edge case, run TreelitePredictorQueryResultSize()
  DMatrixHandle tmp_matrix;
  std::vector<float> tmp_in(treelite_num_feature_);
  const float missing_value = 0.0f;
  CHECK_EQ(TreeliteDMatrixCreateFromMat(tmp_in.data(), "float32", /*num_row=*/1,
                                        treelite_num_feature_, &missing_value, &tmp_matrix),
           0)
      << TreeliteGetLastError();
  CHECK_EQ(TreelitePredictorQueryResultSize(treelite_model_, tmp_matrix, &treelite_output_size_), 0)
      << TreeliteGetLastError();
  CHECK_LE(treelite_output_size_, num_output_class) << "Precondition violated";

  UpdateInputShapes();
  has_sparse_input_ = false;
  if (!paths.metadata.empty() && !IsFileEmpty(paths.metadata)) {
    LoadJsonFromFile(paths.metadata, this->metadata_);
    ValidateDeviceTypeIfExists();
    if (metadata_.count("Model") && metadata_["Model"].count("SparseInput")) {
      has_sparse_input_ = metadata_["Model"]["SparseInput"].get<std::string>() == "1";
    }
  }
}

void TreeliteModel::UpdateInputShapes() {
  input_shapes_.resize(num_inputs_);
  std::vector<int64_t> input_shape(kInputDim);
  input_shape[0] = treelite_input_ ? static_cast<int64_t>(treelite_input_->num_row) : -1;
  input_shape[1] = static_cast<int64_t>(treelite_num_feature_);
  input_shapes_[0] = input_shape;
}

std::vector<std::string> TreeliteModel::GetWeightNames() const {
  throw dmlc::Error("GetWeightNames is not supported by Treelite backend.");
  return std::vector<std::string>();  // unreachable
}

const char* TreeliteModel::GetInputName(int index) const {
  CHECK_LT(index, num_inputs_) << "Input index is out of range.";
  return INPUT_NAME.c_str();
}
const int TreeliteModel::GetInputDim(int index) const { return kInputDim; }

const int64_t TreeliteModel::GetInputSize(int index) const {
  CHECK_LT(index, num_inputs_) << "Input index is out of range.";
  const std::vector<int64_t>& shape = GetInputShape(index);
  if (dlr::HasNegative(shape.data(), shape.size())) return -1;
  return abs(std::accumulate(shape.begin(), shape.end(), 1, std::multiplies<int64_t>()));
}

const char* TreeliteModel::GetInputType(int index) const {
  CHECK_LT(index, num_inputs_) << "Input index is out of range.";
  return INPUT_TYPE.c_str();
}

const char* TreeliteModel::GetWeightName(int index) const {
  throw dmlc::Error("GetWeightName is not supported by Treelite backend.");
  return "";  // unreachable
}

void TreeliteModel::SetInput(const char* name, const int64_t* shape, const void* input, int dim) {
  // NOTE: Assume that missing values are represented by NAN
  CHECK_SHAPE("Mismatch found in input dimension", dim, kInputDim);
  // NOTE: If number of columns is less than num_feature, missing columns
  //       will be automatically padded with missing values
  CHECK_LE(static_cast<size_t>(shape[1]), treelite_num_feature_)
      << "ClientError: Mismatch found in input shape at dimension 1. Value "
         "read: "
      << shape[1] << ", Expected: " << treelite_num_feature_ << " or less";

  const size_t batch_size = static_cast<size_t>(shape[0]);
  const uint32_t num_col = static_cast<uint32_t>(shape[1]);
  treelite_input_.reset(new TreeliteInput);
  CHECK(treelite_input_);
  treelite_input_->row_ptr.push_back(0);
  float* input_f = (float*)input;

  // NOTE: Assume row-major (C) layout
  treelite_input_->data.reserve(batch_size * num_col);
  treelite_input_->col_ind.reserve(batch_size * num_col);
  treelite_input_->row_ptr.reserve(batch_size);
  for (size_t i = 0; i < batch_size; ++i) {
    for (uint32_t j = 0; j < num_col; ++j) {
      if (std::isnan(input_f[i * num_col + j])) continue;
      if (has_sparse_input_ && input_f[i * num_col + j] == 0.0f) continue;
      treelite_input_->data.push_back(input_f[i * num_col + j]);
      treelite_input_->col_ind.push_back(j);
    }
    treelite_input_->row_ptr.push_back(treelite_input_->data.size());
  }
  // Post conditions for CSR matrix initialization
  CHECK_EQ(treelite_input_->data.size(), treelite_input_->col_ind.size());
  CHECK_EQ(treelite_input_->data.size(), treelite_input_->row_ptr.back());
  CHECK_EQ(treelite_input_->row_ptr.size(), batch_size + 1);

  // Save dimensions for input
  treelite_input_->num_row = batch_size;
  treelite_input_->num_col = treelite_num_feature_;

  // Register CSR matrix with Treelite backend
  CHECK_EQ(
      TreeliteDMatrixCreateFromCSR(treelite_input_->data.data(), "float32",
                                   treelite_input_->col_ind.data(), treelite_input_->row_ptr.data(),
                                   batch_size, treelite_num_feature_, &treelite_input_->handle),
      0)
      << TreeliteGetLastError();
  UpdateInputShapes();
}

void TreeliteModel::GetInput(const char* name, void* input) {
  throw dmlc::Error("GetInput is not supported by Treelite backend.");
}

void TreeliteModel::GetOutputShape(int index, int64_t* shape) const {
  // Use -1 if input is yet unspecified and batch size is not known
  shape[0] = treelite_input_ ? static_cast<int64_t>(treelite_input_->num_row) : -1;
  shape[1] = static_cast<int64_t>(treelite_output_size_);
}

void TreeliteModel::GetOutput(int index, void* out) {
  CHECK(treelite_input_);
  std::memcpy(out, treelite_output_.data(),
              sizeof(float) * (treelite_input_->num_row) * treelite_output_size_);
}

const void* TreeliteModel::GetOutputPtr(int index) const {
  CHECK(treelite_input_);
  return treelite_output_.data();
}

void TreeliteModel::GetOutputSizeDim(int index, int64_t* size, int* dim) {
  if (treelite_input_) {
    *size = static_cast<int64_t>(treelite_input_->num_row * treelite_output_size_);
  } else {
    // Input is yet unspecified and batch is not known
    *size = -1;
  }
  *dim = 2;
}

const char* TreeliteModel::GetOutputType(int index) const {
  CHECK_LT(index, num_outputs_) << "Output index is out of range.";
  return OUTPUT_TYPE.c_str();
}

void TreeliteModel::Run() {
  size_t out_result_size;
  CHECK(treelite_input_);
  treelite_output_.resize(treelite_input_->num_row * treelite_output_buffer_size_);
<<<<<<< HEAD
  CHECK_EQ(TreelitePredictorPredictBatch(treelite_model_, treelite_input_->handle, 1, 0,
                                         pred_margin, treelite_output_.data(), &out_result_size),
=======
  CHECK_EQ(TreelitePredictorPredictBatch(treelite_model_, treelite_input_->handle, 0, 0,
                                         (PredictorOutputHandle*)treelite_output_.data(),
                                         &out_result_size),
>>>>>>> d32964e7
           0)
      << TreeliteGetLastError();
}

void TreeliteModel::SetNumThreads(int threads) {
  throw dmlc::Error("SetNumThreads is not supported by Treelite backend.");
}

void TreeliteModel::UseCPUAffinity(bool use) {
  throw dmlc::Error("UseCPUAffinity is not supported by Treelite backend.");
}<|MERGE_RESOLUTION|>--- conflicted
+++ resolved
@@ -223,14 +223,9 @@
   size_t out_result_size;
   CHECK(treelite_input_);
   treelite_output_.resize(treelite_input_->num_row * treelite_output_buffer_size_);
-<<<<<<< HEAD
-  CHECK_EQ(TreelitePredictorPredictBatch(treelite_model_, treelite_input_->handle, 1, 0,
-                                         pred_margin, treelite_output_.data(), &out_result_size),
-=======
-  CHECK_EQ(TreelitePredictorPredictBatch(treelite_model_, treelite_input_->handle, 0, 0,
+  CHECK_EQ(TreelitePredictorPredictBatch(treelite_model_, treelite_input_->handle, 0, pred_margin,
                                          (PredictorOutputHandle*)treelite_output_.data(),
                                          &out_result_size),
->>>>>>> d32964e7
            0)
       << TreeliteGetLastError();
 }
