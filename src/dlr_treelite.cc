--- conflicted
+++ resolved
@@ -60,17 +60,10 @@
   num_outputs_ = 1;
   // Give a dummy input name to Treelite model.
   input_names_.push_back("data");
-<<<<<<< HEAD
   CHECK_EQ(TreelitePredictorLoad(paths.model_lib.c_str(),
                                  num_worker_threads,
                                  &treelite_model_), 0) << TreeliteGetLastError();
   model_path_.assign(paths.model_lib.c_str());
-=======
-  CHECK_EQ(TreelitePredictorLoad(paths.model_lib.c_str(), num_worker_threads,
-                                 &treelite_model_),
-           0)
-      << TreeliteGetLastError();
->>>>>>> 768d9b10
   CHECK_EQ(
       TreelitePredictorQueryNumFeature(treelite_model_, &treelite_num_feature_),
       0)
@@ -189,22 +182,12 @@
 void TreeliteModel::Run() {
   size_t out_result_size;
   CHECK(treelite_input_);
-<<<<<<< HEAD
   treelite_output_.resize(treelite_input_->num_row * treelite_output_buffer_size_);
   CHECK_EQ(TreelitePredictorPredictBatch(treelite_model_, treelite_input_->handle,
                                          1, 0, 0, treelite_output_.data(),
                                          &out_result_size), 0)
    << TreeliteGetLastError();
    CallHome(3, model_path_);
-=======
-  treelite_output_.resize(treelite_input_->num_row *
-                          treelite_output_buffer_size_);
-  CHECK_EQ(TreelitePredictorPredictBatch(
-               treelite_model_, treelite_input_->handle, 1, 0, 0,
-               treelite_output_.data(), &out_result_size),
-           0)
-      << TreeliteGetLastError();
->>>>>>> 768d9b10
 }
 
 const char* TreeliteModel::GetBackend() const { return "treelite"; }
