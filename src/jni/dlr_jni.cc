#include <jni.h>

#include <cstdint>
<<<<<<< HEAD
#include <stdio.h>
#include <stdlib.h>
#include <array>
#include <algorithm>
=======

>>>>>>> 768d9b10
#include "dlr.h"

/* DLR C API implementation */
extern "C" JNIEXPORT jint JNICALL Java_com_amazon_neo_dlr_DLR_GetDLRNumInputs(
    JNIEnv* env, jobject thiz, jlong jhandle) {
  int num;
  DLRModelHandle* handle = reinterpret_cast<DLRModelHandle*>(jhandle);
  if (GetDLRNumInputs(handle, &num)) {
    return -1;
  }
  return num;
}

extern "C" JNIEXPORT jint JNICALL Java_com_amazon_neo_dlr_DLR_GetDLRNumWeights(
    JNIEnv* env, jobject thiz, jlong jhandle) {
  int num;
  DLRModelHandle* handle = reinterpret_cast<DLRModelHandle*>(jhandle);
  if (GetDLRNumWeights(handle, &num)) {
    return -1;
  }
  return num;
}

extern "C" JNIEXPORT jstring JNICALL
Java_com_amazon_neo_dlr_DLR_GetDLRInputName(JNIEnv* env, jobject thiz,
                                            jlong jhandle, jint index) {
  const char* name;
  DLRModelHandle* handle = reinterpret_cast<DLRModelHandle*>(jhandle);
  if (GetDLRInputName(handle, index, &name)) {
    return NULL;
  }
  return env->NewStringUTF(name);
}

extern "C" JNIEXPORT jstring JNICALL
Java_com_amazon_neo_dlr_DLR_GetDLRWeightName(JNIEnv* env, jobject thiz,
                                             jlong jhandle, jint index) {
  const char* name;
  DLRModelHandle* handle = reinterpret_cast<DLRModelHandle*>(jhandle);
  if (GetDLRWeightName(handle, index, &name)) {
    return NULL;
  }
  return env->NewStringUTF(name);
}

extern "C" JNIEXPORT jint JNICALL Java_com_amazon_neo_dlr_DLR_SetDLRInput(
    JNIEnv* env, jobject thiz, jlong jhandle, jstring jname, jlongArray shape,
    jfloatArray input, jint dim) {
  jboolean isCopy = JNI_FALSE;
  jfloat* input_body = env->GetFloatArrayElements(input, &isCopy);
  jlong* shape_body = env->GetLongArrayElements(shape, &isCopy);
  const char* name = env->GetStringUTFChars(jname, &isCopy);
  DLRModelHandle* handle = reinterpret_cast<DLRModelHandle*>(jhandle);
  int res = SetDLRInput(handle, name, shape_body, input_body, dim);
  env->ReleaseLongArrayElements(shape, shape_body, 0);
  return res;
}

extern "C" JNIEXPORT jint JNICALL Java_com_amazon_neo_dlr_DLR_GetDLRInput(
    JNIEnv* env, jobject thiz, jlong jhandle, jstring jname,
    jfloatArray input) {
  jboolean isCopy = JNI_FALSE;
  jfloat* arr_body = env->GetFloatArrayElements(input, &isCopy);
  const char* name = env->GetStringUTFChars(jname, &isCopy);
  DLRModelHandle* handle = reinterpret_cast<DLRModelHandle*>(jhandle);
  int res = GetDLRInput(handle, name, arr_body);
  env->ReleaseFloatArrayElements(input, arr_body, 0);
  return res;
}

extern "C" JNIEXPORT jint JNICALL Java_com_amazon_neo_dlr_DLR_GetDLROutputShape(
    JNIEnv* env, jobject thiz, jlong jhandle, jint index, jlongArray shape) {
  jboolean isCopy = JNI_FALSE;
  jlong* arr_body = env->GetLongArrayElements(shape, &isCopy);
  DLRModelHandle* handle = reinterpret_cast<DLRModelHandle*>(jhandle);
  int res = GetDLROutputShape(handle, index, arr_body);
  env->ReleaseLongArrayElements(shape, arr_body, 0);
  return res;
}

extern "C" JNIEXPORT jint JNICALL Java_com_amazon_neo_dlr_DLR_GetDLROutput(
    JNIEnv* env, jobject thiz, jlong jhandle, jint index, jfloatArray output) {
  jboolean isCopy = JNI_FALSE;
  jfloat* arr_body = env->GetFloatArrayElements(output, &isCopy);
  DLRModelHandle* handle = reinterpret_cast<DLRModelHandle*>(jhandle);
  int res = GetDLROutput(handle, index, arr_body);
  env->ReleaseFloatArrayElements(output, arr_body, 0);
  return res;
}

extern "C" JNIEXPORT jint JNICALL Java_com_amazon_neo_dlr_DLR_GetDLROutputDim(
    JNIEnv* env, jobject thiz, jlong jhandle, jint index) {
  int64_t out_size;
  int out_dim;
  DLRModelHandle* handle = reinterpret_cast<DLRModelHandle*>(jhandle);
  if (GetDLROutputSizeDim(handle, index, &out_size, &out_dim)) {
    return -1;
  }
  return out_dim;
}

extern "C" JNIEXPORT jlong JNICALL Java_com_amazon_neo_dlr_DLR_GetDLROutputSize(
    JNIEnv* env, jobject thiz, jlong jhandle, jint index) {
  int64_t out_size;
  int out_dim;
  DLRModelHandle* handle = reinterpret_cast<DLRModelHandle*>(jhandle);
  if (GetDLROutputSizeDim(handle, index, &out_size, &out_dim)) {
    return -1;
  }
  return out_size;
}

extern "C" JNIEXPORT jint JNICALL Java_com_amazon_neo_dlr_DLR_GetDLRNumOutputs(
    JNIEnv* env, jobject thiz, jlong jhandle) {
  int num;
  DLRModelHandle* handle = reinterpret_cast<DLRModelHandle*>(jhandle);
  if (GetDLRNumOutputs(handle, &num)) {
    return -1;
  }
  return num;
}

#ifdef DLR_TFLITE
extern "C" JNIEXPORT jlong JNICALL
Java_com_amazon_neo_dlr_DLR_CreateDLRModelFromTFLite(JNIEnv* env, jobject thiz,
                                                     jstring jmodel_path,
                                                     jint threads,
                                                     jint use_nnapi) {
  jboolean isCopy = JNI_FALSE;
  const char* model_path = env->GetStringUTFChars(jmodel_path, &isCopy);
  DLRModelHandle* handle = new DLRModelHandle();
  if (CreateDLRModelFromTFLite(handle, model_path, threads, use_nnapi)) {
    // FAIL
    return 0;
  }
  // Return handle as jlong
  std::uintptr_t jhandle = reinterpret_cast<std::uintptr_t>(handle);
  return jhandle;
}
#endif  // DLR_TFLITE

/*! \brief Translate c args from ctypes to std types for DLRModel ctor.
 */
<<<<<<< HEAD
extern "C" JNIEXPORT jlong JNICALL
Java_com_amazon_neo_dlr_DLR_CreateDLRModel(JNIEnv* env, jobject thiz,
                                           jstring jmodel_path,
                                           jint dev_type, jint dev_id) {
    jboolean isCopy = JNI_FALSE;
    get_uuid();
    get_external_storage_path(env, thiz);
    const char* model_path = env->GetStringUTFChars(jmodel_path, &isCopy);
    DLRModelHandle* handle = new DLRModelHandle();
    if (CreateDLRModel(handle, model_path, dev_type, dev_id)) {
        // FAIL
        return 0;
    }
    // Return handle as jlong
    std::uintptr_t jhandle = reinterpret_cast<std::uintptr_t>(handle);
    return jhandle;
}

extern "C" JNIEXPORT jint JNICALL
Java_com_amazon_neo_dlr_DLR_DeleteDLRModel(JNIEnv* env, jobject thiz,
                                           jlong jhandle) {
    DLRModelHandle* handle = reinterpret_cast<DLRModelHandle*>(jhandle);
    return DeleteDLRModel(handle);
}

extern "C" JNIEXPORT jint JNICALL
Java_com_amazon_neo_dlr_DLR_RunDLRModel(JNIEnv* env, jobject thiz,
                                        jlong jhandle) {
    DLRModelHandle* handle = reinterpret_cast<DLRModelHandle*>(jhandle);
    return RunDLRModel(handle);
=======
extern "C" JNIEXPORT jlong JNICALL Java_com_amazon_neo_dlr_DLR_CreateDLRModel(
    JNIEnv* env, jobject thiz, jstring jmodel_path, jint dev_type,
    jint dev_id) {
  jboolean isCopy = JNI_FALSE;
  const char* model_path = env->GetStringUTFChars(jmodel_path, &isCopy);
  DLRModelHandle* handle = new DLRModelHandle();
  if (CreateDLRModel(handle, model_path, dev_type, dev_id)) {
    // FAIL
    return 0;
  }
  // Return handle as jlong
  std::uintptr_t jhandle = reinterpret_cast<std::uintptr_t>(handle);
  return jhandle;
}

extern "C" JNIEXPORT jint JNICALL Java_com_amazon_neo_dlr_DLR_DeleteDLRModel(
    JNIEnv* env, jobject thiz, jlong jhandle) {
  DLRModelHandle* handle = reinterpret_cast<DLRModelHandle*>(jhandle);
  return DeleteDLRModel(handle);
}

extern "C" JNIEXPORT jint JNICALL Java_com_amazon_neo_dlr_DLR_RunDLRModel(
    JNIEnv* env, jobject thiz, jlong jhandle) {
  DLRModelHandle* handle = reinterpret_cast<DLRModelHandle*>(jhandle);
  return RunDLRModel(handle);
>>>>>>> 768d9b10
}

extern "C" JNIEXPORT jstring JNICALL
Java_com_amazon_neo_dlr_DLR_DLRGetLastError(JNIEnv* env, jobject thiz) {
  const char* err = DLRGetLastError();
  return env->NewStringUTF(err);
}

<<<<<<< HEAD
extern "C" JNIEXPORT jstring JNICALL
Java_com_amazon_neo_dlr_DLR_GetDLRBackend(JNIEnv* env, jobject thiz,
                                          jlong jhandle) {
    const char* name;
    DLRModelHandle* handle = reinterpret_cast<DLRModelHandle*>(jhandle);
    if (GetDLRBackend(handle, &name)) {
        return NULL;
    }
    return env->NewStringUTF(name);
}

extern "C" JNIEXPORT jint JNICALL
Java_com_amazon_neo_dlr_DLR_SetDLRNumThreads(JNIEnv* env, jobject thiz,
                                             jlong jhandle,
                                             jint threads) {
    DLRModelHandle* handle = reinterpret_cast<DLRModelHandle*>(jhandle);
    return SetDLRNumThreads(handle, threads);
}

extern "C" JNIEXPORT jint JNICALL
Java_com_amazon_neo_dlr_DLR_UseDLRCPUAffinity(JNIEnv* env, jobject thiz,
                                             jlong jhandle,
                                             jboolean use) {
    DLRModelHandle* handle = reinterpret_cast<DLRModelHandle*>(jhandle);
    return UseDLRCPUAffinity(handle, use);
}

extern "C" JNIEXPORT jint JNICALL
Java_com_amazon_neo_dlr_DLR_SetDLRDataCollectionConsent(JNIEnv* env, jobject thiz,
                                                        jboolean flag) {
    return SetDLRDataCollectionConsent(flag);
}
=======
extern "C" JNIEXPORT jstring JNICALL Java_com_amazon_neo_dlr_DLR_GetDLRBackend(
    JNIEnv* env, jobject thiz, jlong jhandle) {
  const char* name;
  DLRModelHandle* handle = reinterpret_cast<DLRModelHandle*>(jhandle);
  if (GetDLRBackend(handle, &name)) {
    return NULL;
  }
  return env->NewStringUTF(name);
}

extern "C" JNIEXPORT jint JNICALL Java_com_amazon_neo_dlr_DLR_SetDLRNumThreads(
    JNIEnv* env, jobject thiz, jlong jhandle, jint threads) {
  DLRModelHandle* handle = reinterpret_cast<DLRModelHandle*>(jhandle);
  return SetDLRNumThreads(handle, threads);
}

extern "C" JNIEXPORT jint JNICALL Java_com_amazon_neo_dlr_DLR_UseDLRCPUAffinity(
    JNIEnv* env, jobject thiz, jlong jhandle, jboolean use) {
  DLRModelHandle* handle = reinterpret_cast<DLRModelHandle*>(jhandle);
  return UseDLRCPUAffinity(handle, use);
}
>>>>>>> 768d9b10
<|MERGE_RESOLUTION|>--- conflicted
+++ resolved
@@ -1,14 +1,12 @@
 #include <jni.h>
 
 #include <cstdint>
-<<<<<<< HEAD
 #include <stdio.h>
 #include <stdlib.h>
 #include <array>
 #include <algorithm>
-=======
-
->>>>>>> 768d9b10
+
+
 #include "dlr.h"
 
 /* DLR C API implementation */
@@ -152,42 +150,12 @@
 
 /*! \brief Translate c args from ctypes to std types for DLRModel ctor.
  */
-<<<<<<< HEAD
-extern "C" JNIEXPORT jlong JNICALL
-Java_com_amazon_neo_dlr_DLR_CreateDLRModel(JNIEnv* env, jobject thiz,
-                                           jstring jmodel_path,
-                                           jint dev_type, jint dev_id) {
-    jboolean isCopy = JNI_FALSE;
-    get_uuid();
-    get_external_storage_path(env, thiz);
-    const char* model_path = env->GetStringUTFChars(jmodel_path, &isCopy);
-    DLRModelHandle* handle = new DLRModelHandle();
-    if (CreateDLRModel(handle, model_path, dev_type, dev_id)) {
-        // FAIL
-        return 0;
-    }
-    // Return handle as jlong
-    std::uintptr_t jhandle = reinterpret_cast<std::uintptr_t>(handle);
-    return jhandle;
-}
-
-extern "C" JNIEXPORT jint JNICALL
-Java_com_amazon_neo_dlr_DLR_DeleteDLRModel(JNIEnv* env, jobject thiz,
-                                           jlong jhandle) {
-    DLRModelHandle* handle = reinterpret_cast<DLRModelHandle*>(jhandle);
-    return DeleteDLRModel(handle);
-}
-
-extern "C" JNIEXPORT jint JNICALL
-Java_com_amazon_neo_dlr_DLR_RunDLRModel(JNIEnv* env, jobject thiz,
-                                        jlong jhandle) {
-    DLRModelHandle* handle = reinterpret_cast<DLRModelHandle*>(jhandle);
-    return RunDLRModel(handle);
-=======
 extern "C" JNIEXPORT jlong JNICALL Java_com_amazon_neo_dlr_DLR_CreateDLRModel(
     JNIEnv* env, jobject thiz, jstring jmodel_path, jint dev_type,
     jint dev_id) {
   jboolean isCopy = JNI_FALSE;
+  get_uuid();
+  get_external_storage_path(env, thiz);
   const char* model_path = env->GetStringUTFChars(jmodel_path, &isCopy);
   DLRModelHandle* handle = new DLRModelHandle();
   if (CreateDLRModel(handle, model_path, dev_type, dev_id)) {
@@ -209,7 +177,6 @@
     JNIEnv* env, jobject thiz, jlong jhandle) {
   DLRModelHandle* handle = reinterpret_cast<DLRModelHandle*>(jhandle);
   return RunDLRModel(handle);
->>>>>>> 768d9b10
 }
 
 extern "C" JNIEXPORT jstring JNICALL
@@ -218,32 +185,26 @@
   return env->NewStringUTF(err);
 }
 
-<<<<<<< HEAD
-extern "C" JNIEXPORT jstring JNICALL
-Java_com_amazon_neo_dlr_DLR_GetDLRBackend(JNIEnv* env, jobject thiz,
-                                          jlong jhandle) {
-    const char* name;
-    DLRModelHandle* handle = reinterpret_cast<DLRModelHandle*>(jhandle);
-    if (GetDLRBackend(handle, &name)) {
-        return NULL;
-    }
-    return env->NewStringUTF(name);
-}
-
-extern "C" JNIEXPORT jint JNICALL
-Java_com_amazon_neo_dlr_DLR_SetDLRNumThreads(JNIEnv* env, jobject thiz,
-                                             jlong jhandle,
-                                             jint threads) {
-    DLRModelHandle* handle = reinterpret_cast<DLRModelHandle*>(jhandle);
-    return SetDLRNumThreads(handle, threads);
-}
-
-extern "C" JNIEXPORT jint JNICALL
-Java_com_amazon_neo_dlr_DLR_UseDLRCPUAffinity(JNIEnv* env, jobject thiz,
-                                             jlong jhandle,
-                                             jboolean use) {
-    DLRModelHandle* handle = reinterpret_cast<DLRModelHandle*>(jhandle);
-    return UseDLRCPUAffinity(handle, use);
+extern "C" JNIEXPORT jstring JNICALL Java_com_amazon_neo_dlr_DLR_GetDLRBackend(
+    JNIEnv* env, jobject thiz, jlong jhandle) {
+  const char* name;
+  DLRModelHandle* handle = reinterpret_cast<DLRModelHandle*>(jhandle);
+  if (GetDLRBackend(handle, &name)) {
+    return NULL;
+  }
+  return env->NewStringUTF(name);
+}
+
+extern "C" JNIEXPORT jint JNICALL Java_com_amazon_neo_dlr_DLR_SetDLRNumThreads(
+    JNIEnv* env, jobject thiz, jlong jhandle, jint threads) {
+  DLRModelHandle* handle = reinterpret_cast<DLRModelHandle*>(jhandle);
+  return SetDLRNumThreads(handle, threads);
+}
+
+extern "C" JNIEXPORT jint JNICALL Java_com_amazon_neo_dlr_DLR_UseDLRCPUAffinity(
+    JNIEnv* env, jobject thiz, jlong jhandle, jboolean use) {
+  DLRModelHandle* handle = reinterpret_cast<DLRModelHandle*>(jhandle);
+  return UseDLRCPUAffinity(handle, use);
 }
 
 extern "C" JNIEXPORT jint JNICALL
@@ -251,26 +212,3 @@
                                                         jboolean flag) {
     return SetDLRDataCollectionConsent(flag);
 }
-=======
-extern "C" JNIEXPORT jstring JNICALL Java_com_amazon_neo_dlr_DLR_GetDLRBackend(
-    JNIEnv* env, jobject thiz, jlong jhandle) {
-  const char* name;
-  DLRModelHandle* handle = reinterpret_cast<DLRModelHandle*>(jhandle);
-  if (GetDLRBackend(handle, &name)) {
-    return NULL;
-  }
-  return env->NewStringUTF(name);
-}
-
-extern "C" JNIEXPORT jint JNICALL Java_com_amazon_neo_dlr_DLR_SetDLRNumThreads(
-    JNIEnv* env, jobject thiz, jlong jhandle, jint threads) {
-  DLRModelHandle* handle = reinterpret_cast<DLRModelHandle*>(jhandle);
-  return SetDLRNumThreads(handle, threads);
-}
-
-extern "C" JNIEXPORT jint JNICALL Java_com_amazon_neo_dlr_DLR_UseDLRCPUAffinity(
-    JNIEnv* env, jobject thiz, jlong jhandle, jboolean use) {
-  DLRModelHandle* handle = reinterpret_cast<DLRModelHandle*>(jhandle);
-  return UseDLRCPUAffinity(handle, use);
-}
->>>>>>> 768d9b10
