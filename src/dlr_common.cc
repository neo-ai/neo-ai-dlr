#include "dlr_common.h"

#include <dmlc/filesystem.h>

#include <fstream>
using namespace dlr;

const char* dlr::kBackendToStr[] = {"tvm", "treelite", "hexagon", "relayvm", "pipeline", "unknown"};

bool dlr::IsFileEmpty(const std::string& filePath) {
  std::ifstream pFile(filePath);
  return pFile.peek() == std::ifstream::traits_type::eof();
}

std::string dlr::GetParentFolder(const std::string& path) {
  size_t found = path.find_last_of("/\\");
  if (found >= 0) {
    return path.substr(0, found);
  }
  return "";
}

std::string dlr::GetBasename(const std::string& path) {
#ifdef _WIN32
  /* remove any trailing backward or forward slashes
     (UNIX does this automatically) */
  std::string path_;
  std::string::size_type tmp = path.find_last_of("/\\");
  if (tmp == path.length() - 1) {
    size_t i = tmp;
    while ((path[i] == '/' || path[i] == '\\') && i >= 0) {
      --i;
    }
    path_ = path.substr(0, i + 1);
  } else {
    path_ = path;
  }
  std::vector<char> fname(path_.length() + 1);
  std::vector<char> ext(path_.length() + 1);
  _splitpath_s(path_.c_str(), NULL, 0, NULL, 0, &fname[0], path_.length() + 1, &ext[0],
               path_.length() + 1);
  return std::string(&fname[0]) + std::string(&ext[0]);
#else
  char* path_ = strdup(path.c_str());
  char* base = basename(path_);
  std::string ret(base);
  free(path_);
  return ret;
#endif
}

void dlr::ListDir(const std::string& path, std::vector<std::string>& paths) {
  dmlc::io::URI uri(path.c_str());
  dmlc::io::FileSystem* fs = dmlc::io::FileSystem::GetInstance(uri);
  if (fs->GetPathInfo(uri).type == dmlc::io::FileType::kDirectory) {
    std::vector<dmlc::io::FileInfo> file_list;
    fs->ListDirectory(uri, &file_list);
    for (dmlc::io::FileInfo info : file_list) {
      if (info.type != dmlc::io::FileType::kDirectory) {
        paths.push_back(info.path.name);
      }
    }
  } else {
    paths.push_back(path);
  }
}

std::string dlr::FixWindowsDriveLetter(const std::string& path) {
  std::string path_string{path};
  std::string special_prefix{""};
  if (path_string.length() >= 2 && path_string[1] == ':' &&
      std::isalpha(path_string[0], std::locale("C"))) {
    // Handle drive letter
    special_prefix = path_string.substr(0, 2);
    path_string = path_string.substr(2);
  }
  return special_prefix + path_string;
};

void dlr::LoadJsonFromFile(const std::string& path, nlohmann::json& jsonObject) {
  std::ifstream jsonFile(path);
  try {
    jsonFile >> jsonObject;
  } catch (nlohmann::json::exception&) {
    jsonObject = nullptr;
  }
}

void dlr::LoadJsonFromString(const std::string& jsonData, nlohmann::json& jsonObject) {
<<<<<<< HEAD
  std::stringstream jsonFile(jsonData);
  try {
    jsonFile >> jsonObject;
  } catch (nlohmann::json::exception&) {
    jsonObject = nullptr;
=======
  std::stringstream jsonStrStream(jsonData);
  try {
    jsonStrStream >> jsonObject;
  } catch (nlohmann::json::exception&) {
    jsonObject = nullptr;
  }
}

std::string dlr::LoadFileToString(const std::string& path, std::ios_base::openmode mode) {
  std::ifstream fstream(path, mode);
  std::stringstream blob;
  blob << fstream.rdbuf();
  return blob.str();
}

DLRBackend dlr::GetBackend(const std::vector<std::string>& dir_paths) {
  // Support the case where user provides full path to hexagon file.
  if (EndsWith(dir_paths[0], "_hexagon_model.so")) {
    return DLRBackend::kHEXAGON;
>>>>>>> f7ee3e0f
  }
}

std::vector<std::string> dlr::FindFiles(const std::vector<std::string>& paths) {
  std::vector<std::string> files;
  for (auto path : paths) {
    dlr::ListDir(path, files);
  }
<<<<<<< HEAD
  return files;
}

DLRBackend dlr::GetBackend(const std::vector<std::string>& files) {
  // Scan files to guess the backend.
  bool has_so = false;
  for (auto filename : files) {
=======
  bool has_so = false;
  for (auto filename : paths) {
>>>>>>> f7ee3e0f
    if (EndsWith(filename, ".params")) {
      return DLRBackend::kTVM;
    } else if (EndsWith(filename, ".ro")) {
      return DLRBackend::kRELAYVM;
    } else if (EndsWith(filename, "_hexagon_model.so")) {
      return DLRBackend::kHEXAGON;
<<<<<<< HEAD
    } else if (!EndsWith(filename, LIBDLR) && EndsWith(filename, LIBEXT)) {
      has_so = true;  // dont return immediately since so could be part of many diff backend types
    }
  }

=======
    } else if (EndsWith(filename, ".so")) {
      has_so = true;  // dont return immediately since so could be part of many diff backend types
    }
  }
>>>>>>> f7ee3e0f
  if (has_so) return DLRBackend::kTREELITE;
  return DLRBackend::kUNKNOWN;
}

<<<<<<< HEAD
void dlr::InitModelPath(const std::vector<std::string>& files, ModelPath* paths) {
  for (auto filename : files) {
    std::string basename = GetBasename(filename);
    if (EndsWith(filename, ".json") &&
        std::all_of(std::begin(SAGEMAKER_AUXILIARY_JSON_FILES),
                    std::end(SAGEMAKER_AUXILIARY_JSON_FILES),
                    [basename](const std::string& s) { return (s != basename); }) &&
        filename != "version.json") {
      if (paths->model_json.length() > 0) {
        std::string msg = "Found multiple *.json files: ";
        msg += paths->model_json + " " + filename;
        throw dmlc::Error(msg);
      }
      paths->model_json = filename;
    } else if (!EndsWith(filename, LIBDLR) && EndsWith(filename, LIBEXT)) {
      if (paths->model_lib.length() > 0) {
        std::string msg = "Found multiple model lib files: ";
        msg += paths->model_lib + " " + filename;
        throw dmlc::Error(msg);
      }
      paths->model_lib = filename;
    } else if (EndsWith(filename, ".tensorrt")) {
      if (paths->model_lib.length() > 0) {
        std::string msg = "Found multiple model lib files: ";
        msg += paths->model_lib + " " + filename;
        throw dmlc::Error(msg);
      }
      paths->model_lib = filename;
    } else if (EndsWith(filename, ".params")) {
      if (paths->params.length() > 0) {
        std::string msg = "Found multiple *.params files: ";
        msg += paths->params + " " + filename;
        throw dmlc::Error(msg);
      }
      paths->params = filename;
    } else if (EndsWith(filename, ".meta")) {
      if (paths->metadata.length() > 0) {
        std::string msg = "Found multiple *.meta files: ";
        msg += paths->metadata + " " + filename;
        throw dmlc::Error(msg);
      }
      paths->metadata = filename;
    } else if (EndsWith(filename, ".ro")) {
      if (paths->relay_executable.length() > 0) {
        std::string msg = "Found multiple *.ro files: ";
        msg += paths->relay_executable + " " + filename;
        throw dmlc::Error(msg);
      }
      paths->relay_executable = filename;
    }
  }
=======
DLRBackend dlr::GetBackend(const std::vector<DLRModelElem>& model_elems) {
  bool has_tvm_lib = false;
  for (DLRModelElem el : model_elems) {
    if (el.type == DLRModelElemType::TVM_PARAMS) {
      return DLRBackend::kTVM;
    } else if (el.type == DLRModelElemType::RELAY_EXEC) {
      return DLRBackend::kRELAYVM;
    } else if (el.type == DLRModelElemType::HEXAGON_LIB) {
      return DLRBackend::kHEXAGON;
    } else if (el.type == DLRModelElemType::TVM_LIB) {
      has_tvm_lib = true;  // it could be part of many diff backend types
    }
  }
  if (has_tvm_lib) return DLRBackend::kTREELITE;
  return DLRBackend::kUNKNOWN;
>>>>>>> f7ee3e0f
}

const std::vector<int64_t>& DLRModel::GetInputShape(int index) const {
  CHECK_LT(index, num_inputs_) << "Input index is out of range.";
  return input_shapes_[index];
}

bool DLRModel::HasMetadata() const { return !this->metadata_.is_null(); }

void DLRModel::ValidateDeviceTypeIfExists() {
  DLDeviceType device_type;
  try {
    device_type = GetDeviceTypeFromMetadata();
  } catch (dmlc::Error& e) {
    // Ignore missing metadata file or missing device type.
    return;
  }
  if (device_type != 0 && ctx_.device_type != device_type) {
    std::string msg = "Compiled model requires device type \"";
    msg += GetStringFromDeviceType(device_type) + "\" but user gave \"";
    msg += GetStringFromDeviceType(ctx_.device_type) + "\".";
    throw dmlc::Error(msg);
  }
}

DLDeviceType DLRModel::GetDeviceTypeFromMetadata() const {
  if (!this->HasMetadata()) {
    throw dmlc::Error("No metadata file was found!");
  }
  try {
    const std::string& device_type_string =
        metadata_.at("Requirements").at("TargetDeviceType").get_ref<const std::string&>();
    return GetDeviceTypeFromString(device_type_string);
  } catch (nlohmann::json::out_of_range& e) {
    throw dmlc::Error("TargetDeviceType was not found in metadata!");
  }
}

DLDeviceType dlr::GetDeviceTypeFromString(const std::string& device_type_string) {
  if (device_type_string == "cpu") {
    return DLDeviceType::kDLCPU;
  } else if (device_type_string == "gpu") {
    return DLDeviceType::kDLGPU;
  } else if (device_type_string == "opencl") {
    return DLDeviceType::kDLOpenCL;
  }
  return DLDeviceType::kDLExtDev;
}

std::string dlr::GetStringFromDeviceType(DLDeviceType device_type) {
  if (device_type == DLDeviceType::kDLCPU) {
    return "cpu";
  } else if (device_type == DLDeviceType::kDLGPU) {
    return "gpu";
  } else if (device_type == DLDeviceType::kDLOpenCL) {
    return "opencl";
  }
  return std::string();
}

std::string dlr::GetMetadataFile(const std::string& dirname) {
  std::vector<std::string> paths_vec;
  ListDir(dirname, paths_vec);
  for (auto filename : paths_vec) {
    if (EndsWith(filename, ".meta")) {
      return filename;
    }
  }
  return std::string();
}

DLDeviceType dlr::GetDeviceTypeFromMetadata(const std::vector<std::string>& model_paths) {
  ModelPath paths;
  std::vector<std::string> paths_vec;
  for (auto dir : model_paths) {
    ListDir(dir, paths_vec);
  }
  std::string metadata_file = "";
  for (auto filename : paths_vec) {
    if (EndsWith(filename, ".meta")) {
      metadata_file = filename;
      break;
    }
  }
  if (metadata_file.empty()) {
    throw dmlc::Error("No metadata file was found!");
  }
  nlohmann::json metadata = nullptr;
  LoadJsonFromFile(metadata_file, metadata);

  if (metadata.is_null()) {
    throw dmlc::Error("No metadata file was found!");
  }
  try {
    const std::string& device_type_string =
        metadata.at("Requirements").at("TargetDeviceType").get_ref<const std::string&>();
    return GetDeviceTypeFromString(device_type_string);
  } catch (nlohmann::json::out_of_range& e) {
    throw dmlc::Error("TargetDeviceType was not found in metadata!");
  }
}

bool dlr::HasNegative(const int64_t* arr, const size_t size) {
  return std::any_of(arr, arr + size, [](int64_t x) { return x < 0; });
}<|MERGE_RESOLUTION|>--- conflicted
+++ resolved
@@ -87,13 +87,6 @@
 }
 
 void dlr::LoadJsonFromString(const std::string& jsonData, nlohmann::json& jsonObject) {
-<<<<<<< HEAD
-  std::stringstream jsonFile(jsonData);
-  try {
-    jsonFile >> jsonObject;
-  } catch (nlohmann::json::exception&) {
-    jsonObject = nullptr;
-=======
   std::stringstream jsonStrStream(jsonData);
   try {
     jsonStrStream >> jsonObject;
@@ -109,54 +102,51 @@
   return blob.str();
 }
 
-DLRBackend dlr::GetBackend(const std::vector<std::string>& dir_paths) {
-  // Support the case where user provides full path to hexagon file.
-  if (EndsWith(dir_paths[0], "_hexagon_model.so")) {
-    return DLRBackend::kHEXAGON;
->>>>>>> f7ee3e0f
-  }
-}
-
 std::vector<std::string> dlr::FindFiles(const std::vector<std::string>& paths) {
   std::vector<std::string> files;
   for (auto path : paths) {
     dlr::ListDir(path, files);
   }
-<<<<<<< HEAD
   return files;
 }
 
 DLRBackend dlr::GetBackend(const std::vector<std::string>& files) {
   // Scan files to guess the backend.
-  bool has_so = false;
+  bool has_tvm_lib = false;
   for (auto filename : files) {
-=======
-  bool has_so = false;
-  for (auto filename : paths) {
->>>>>>> f7ee3e0f
     if (EndsWith(filename, ".params")) {
       return DLRBackend::kTVM;
     } else if (EndsWith(filename, ".ro")) {
       return DLRBackend::kRELAYVM;
     } else if (EndsWith(filename, "_hexagon_model.so")) {
       return DLRBackend::kHEXAGON;
-<<<<<<< HEAD
     } else if (!EndsWith(filename, LIBDLR) && EndsWith(filename, LIBEXT)) {
-      has_so = true;  // dont return immediately since so could be part of many diff backend types
-    }
-  }
-
-=======
-    } else if (EndsWith(filename, ".so")) {
-      has_so = true;  // dont return immediately since so could be part of many diff backend types
-    }
-  }
->>>>>>> f7ee3e0f
-  if (has_so) return DLRBackend::kTREELITE;
+      has_tvm_lib =
+          true;  // dont return immediately since it could be part of many diff backend types
+    }
+  }
+  if (has_tvm_lib) return DLRBackend::kTREELITE;
   return DLRBackend::kUNKNOWN;
 }
 
-<<<<<<< HEAD
+DLRBackend dlr::GetBackend(const std::vector<DLRModelElem>& model_elems) {
+  bool has_tvm_lib = false;
+  for (DLRModelElem el : model_elems) {
+    if (el.type == DLRModelElemType::TVM_PARAMS) {
+      return DLRBackend::kTVM;
+    } else if (el.type == DLRModelElemType::RELAY_EXEC) {
+      return DLRBackend::kRELAYVM;
+    } else if (el.type == DLRModelElemType::HEXAGON_LIB) {
+      return DLRBackend::kHEXAGON;
+    } else if (el.type == DLRModelElemType::TVM_LIB) {
+      has_tvm_lib =
+          true;  // dont return immediately since it could be part of many diff backend types
+    }
+  }
+  if (has_tvm_lib) return DLRBackend::kTREELITE;
+  return DLRBackend::kUNKNOWN;
+}
+
 void dlr::InitModelPath(const std::vector<std::string>& files, ModelPath* paths) {
   for (auto filename : files) {
     std::string basename = GetBasename(filename);
@@ -208,23 +198,6 @@
       paths->relay_executable = filename;
     }
   }
-=======
-DLRBackend dlr::GetBackend(const std::vector<DLRModelElem>& model_elems) {
-  bool has_tvm_lib = false;
-  for (DLRModelElem el : model_elems) {
-    if (el.type == DLRModelElemType::TVM_PARAMS) {
-      return DLRBackend::kTVM;
-    } else if (el.type == DLRModelElemType::RELAY_EXEC) {
-      return DLRBackend::kRELAYVM;
-    } else if (el.type == DLRModelElemType::HEXAGON_LIB) {
-      return DLRBackend::kHEXAGON;
-    } else if (el.type == DLRModelElemType::TVM_LIB) {
-      has_tvm_lib = true;  // it could be part of many diff backend types
-    }
-  }
-  if (has_tvm_lib) return DLRBackend::kTREELITE;
-  return DLRBackend::kUNKNOWN;
->>>>>>> f7ee3e0f
 }
 
 const std::vector<int64_t>& DLRModel::GetInputShape(int index) const {
