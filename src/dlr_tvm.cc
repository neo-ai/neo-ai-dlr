#include "dlr_tvm.h"

#include <stdlib.h>
#include <tvm/runtime/registry.h>

#include <fstream>
#include <iterator>
#include <numeric>

#include <tvm/runtime/registry.h>

using namespace dlr;

ModelPath dlr::GetTvmPaths(std::vector<std::string> dirname) {
  ModelPath paths;
  std::vector<std::string> paths_vec;
  for (auto dir : dirname) {
    ListDir(dir, paths_vec);
  }
  for (auto filename : paths_vec) {
    std::string basename = GetBasename(filename);
    if (EndsWith(filename, ".json") &&
        std::all_of(std::begin(SAGEMAKER_AUXILIARY_JSON_FILES),
                    std::end(SAGEMAKER_AUXILIARY_JSON_FILES),
                    [basename](const std::string& s) { return (s != basename); }) &&
        filename != "version.json") {
      paths.model_json = filename;
    } else if (!EndsWith(filename, LIBDLR) && EndsWith(filename, LIBEXT)) {
      paths.model_lib = filename;
    } else if (EndsWith(filename, ".tensorrt")) {
      paths.model_lib = filename;
    } else if (EndsWith(filename, ".params")) {
      paths.params = filename;
    } else if (filename == "version.json") {
      paths.ver_json = filename;
    } else if (EndsWith(filename, ".meta")) {
      paths.metadata = filename;
    }
  }
  if (paths.model_json.empty() || paths.model_lib.empty() || paths.params.empty()) {
    throw dmlc::Error("Invalid TVM model artifact. Must have .so, .json, and .params files.");
  }
  return paths;
}

void TVMModel::SetupTVMModule(std::vector<std::string> model_path) {
  // Set custom allocators in TVM.
  if (dlr::DLRAllocatorFunctions::GetMemalignFunction() &&
      dlr::DLRAllocatorFunctions::GetFreeFunction()) {
    auto* pf = tvm::runtime::Registry::Get("runtime.contrib.set_custom_cpu_allocator");
    if (pf) {
      (*pf)(reinterpret_cast<void*>(dlr::DLRAllocatorFunctions::GetMemalignFunction()),
            reinterpret_cast<void*>(dlr::DLRAllocatorFunctions::GetFreeFunction()));
    } else {
      LOG(WARNING) << "Custom allocator functions are not available. Using default allocators.";
    }
  } else if (dlr::DLRAllocatorFunctions::AnySet()) {
    LOG(WARNING) << "SetDLRCustomAllocatorFree() and SetDLRCustomAllocatorMemalign() must be set "
                    "to override TVM allocations. Using default allocators.";
  }

  ModelPath paths = GetTvmPaths(model_path);
  SetupTVMModule(paths);
}

void TVMModel::SetupTVMModule(const ModelPath& paths) {
  std::ifstream jstream(paths.model_json);
  std::stringstream json_blob;
  json_blob << jstream.rdbuf();
  std::ifstream pstream(paths.params, std::ios::in | std::ios::binary);
  DLRStringStream param_blob;
  param_blob << pstream.rdbuf();
<<<<<<< HEAD
  std::string param_data = param_blob.str();
  dmlc::MemoryStringStream strm(&param_data);
  SetupTVMModule(json_blob.str(), &strm, paths);
}
=======
  auto param_data = param_blob.str();
>>>>>>> 3a6d2276

void TVMModel::SetupTVMModule(const std::string& json_str, dmlc::Stream* param_strm,
                              const ModelPath& paths) {
  tvm::runtime::Module module;
  if (!IsFileEmpty(paths.model_lib)) {
    module = tvm::runtime::Module::LoadFromFile(paths.model_lib);
  }
  if (!paths.metadata.empty() && !IsFileEmpty(paths.metadata)) {
    LoadJsonFromFile(paths.metadata, this->metadata_);
    ValidateDeviceTypeIfExists();
  }

  tvm_graph_runtime_ = tvm::runtime::make_object<tvm::runtime::GraphRuntime>();
<<<<<<< HEAD
  tvm_graph_runtime_->Init(json_str, module, {ctx_});
  tvm_graph_runtime_->LoadParams(param_strm);
=======
  tvm_graph_runtime_->Init(json_blob.str(), module, {ctx_});
  dmlc::MemoryFixedSizeStream strm(const_cast<char*>(param_data.data()), param_data.size());
  tvm_graph_runtime_->LoadParams(&strm);
>>>>>>> 3a6d2276

  tvm_module_ = std::make_shared<tvm::runtime::Module>(tvm::runtime::Module(tvm_graph_runtime_));

  // This is the combined count of inputs and weights
  const auto num_inputs_weights = tvm_graph_runtime_->NumInputs();
  std::vector<std::string> input_names;
  for (int i = 0; i < num_inputs_weights; i++) {
    input_names.push_back(tvm_graph_runtime_->GetInputName(i));
  }
  // Get list of weights
  weight_names_ = tvm_graph_runtime_->GetWeightNames();
  num_weights_ = weight_names_.size();
  // tvm_graph_runtime_->GetInputName(*) returns both inputs and weights
  // Compute set difference to get names of inputs only
  std::sort(input_names.begin(), input_names.end());
  std::sort(weight_names_.begin(), weight_names_.end());
  std::set_difference(input_names.begin(), input_names.end(), weight_names_.begin(),
                      weight_names_.end(), std::inserter(input_names_, input_names_.begin()));
  // Save the number of inputs
  num_inputs_ = input_names_.size();
  input_types_.resize(num_inputs_);
  for (int i = 0; i < num_inputs_; i++) {
    input_types_[i] = tvm_graph_runtime_->GetInputType(i);
  }

  // Get the number of output and reserve space to save output tensor
  // pointers.
  num_outputs_ = tvm_graph_runtime_->NumOutputs();
  outputs_.resize(num_outputs_);
  output_types_.resize(num_outputs_);
  for (int i = 0; i < num_outputs_; i++) {
    tvm::runtime::NDArray output = tvm_graph_runtime_->GetOutput(i);
    outputs_[i] = output.operator->();
    output_types_[i] = tvm_graph_runtime_->GetOutputType(i);
  }
  UpdateInputShapes();
}

void TVMModel::UpdateInputShapes() {
  input_shapes_.resize(num_inputs_);
  for (int i = 0; i < num_inputs_; i++) {
    std::vector<int64_t> input_shape;
    tvm::runtime::NDArray arr = tvm_graph_runtime_->GetInput(i);
    input_shape.assign(arr->shape, arr->shape + arr->ndim);
    input_shapes_[i] = input_shape;
  }
}

std::vector<std::string> TVMModel::GetWeightNames() const {
  return tvm_graph_runtime_->GetWeightNames();
}

const char* TVMModel::GetInputName(int index) const {
  CHECK_LT(index, num_inputs_) << "Input index is out of range.";
  return input_names_[index].c_str();
}

const char* TVMModel::GetInputType(int index) const {
  CHECK_LT(index, num_inputs_) << "Input index is out of range.";
  return input_types_[index].c_str();
}

const int TVMModel::GetInputDim(int index) const {
  CHECK_LT(index, num_inputs_) << "Input index is out of range.";
  tvm::runtime::NDArray arr = tvm_graph_runtime_->GetInput(index);
  return arr->ndim;
}

const int64_t TVMModel::GetInputSize(int index) const {
  CHECK_LT(index, num_inputs_) << "Input index is out of range.";
  tvm::runtime::NDArray arr = tvm_graph_runtime_->GetInput(index);
  if (dlr::HasNegative(arr->shape, arr->ndim)) return -1;
  return std::accumulate(arr->shape, arr->shape + arr->ndim, 1, std::multiplies<int64_t>());
}

const char* TVMModel::GetWeightName(int index) const {
  CHECK_LT(index, num_weights_) << "Weight index is out of range.";
  return weight_names_[index].c_str();
}

void TVMModel::SetInput(const char* name, const int64_t* shape, const void* input, int dim) {
  std::string str(name);
  int index = tvm_graph_runtime_->GetInputIndex(str);
  tvm::runtime::NDArray arr = tvm_graph_runtime_->GetInput(index);
  DLTensor input_tensor = *(arr.operator->());
  input_tensor.ctx = DLContext{kDLCPU, 0};
  input_tensor.data = const_cast<void*>(input);
  int64_t read_size = std::accumulate(shape, shape + dim, 1, std::multiplies<int64_t>());
  int64_t expected_size = std::accumulate(
      input_tensor.shape, input_tensor.shape + input_tensor.ndim, 1, std::multiplies<int64_t>());
  CHECK_SHAPE("Mismatch found in input data size", read_size, expected_size);
  tvm::runtime::PackedFunc set_input = tvm_module_->GetFunction("set_input");
  set_input(str, &input_tensor);
  UpdateInputShapes();
}

void TVMModel::SetInput(const char* name, DLTensor* tensor) {
  std::string str(name);
  int index = tvm_graph_runtime_->GetInputIndex(str);
  if (index > -1) {
    tvm::runtime::NDArray arr = tvm_graph_runtime_->GetInput(index);
    DLTensor input_tensor = *(arr.operator->());
    int64_t read_size =
        std::accumulate(tensor->shape, tensor->shape + tensor->ndim, 1, std::multiplies<int64_t>());
    int64_t expected_size = std::accumulate(
        input_tensor.shape, input_tensor.shape + input_tensor.ndim, 1, std::multiplies<int64_t>());
    CHECK_SHAPE("Mismatch found in input data size", read_size, expected_size);
    tvm_graph_runtime_->SetInput(index, tensor);
  }
}

void TVMModel::GetInput(const char* name, void* input) {
  std::string str(name);
  int index = tvm_graph_runtime_->GetInputIndex(str);
  tvm::runtime::NDArray arr = tvm_graph_runtime_->GetInput(index);
  DLTensor input_tensor;
  input_tensor.data = input;
  input_tensor.ctx = DLContext{kDLCPU, 0};
  input_tensor.ndim = arr->ndim;
  input_tensor.dtype = arr->dtype;
  input_tensor.shape = arr->shape;
  input_tensor.strides = nullptr;
  input_tensor.byte_offset = 0;
  arr.CopyTo(&input_tensor);
}

void TVMModel::GetOutputShape(int index, int64_t* shape) const {
  std::memcpy(shape, outputs_[index]->shape, sizeof(int64_t) * outputs_[index]->ndim);
}

void TVMModel::GetOutput(int index, void* out) {
  DLTensor output_tensor = *outputs_[index];
  output_tensor.ctx = DLContext{kDLCPU, 0};
  output_tensor.data = out;
  tvm::runtime::PackedFunc get_output = tvm_module_->GetFunction("get_output");
  get_output(index, &output_tensor);
}

const void* TVMModel::GetOutputPtr(int index) const {
  tvm::runtime::NDArray output = tvm_graph_runtime_->GetOutput(index);
  const DLTensor* tensor = output.operator->();
  if (tensor->ctx.device_type == kDLCPU) {
    return tensor->data;
  }
  throw dmlc::Error("GetOutputPtr is not supported for non-CPU device types");
}

void TVMModel::GetOutputManagedTensor(int index, DLManagedTensor** out) {
  tvm::runtime::NDArray output = tvm_graph_runtime_->GetOutput(index);
  *out = output.ToDLPack();
}

void TVMModel::CopyOutputTensor(int index, DLTensor* out) {
  tvm::runtime::PackedFunc get_output = tvm_module_->GetFunction("get_output");
  get_output(index, out);
}

void TVMModel::GetOutputSizeDim(int index, int64_t* size, int* dim) {
  *size = 1;
  const DLTensor* tensor = outputs_[index];
  for (int i = 0; i < tensor->ndim; ++i) {
    if (tensor->shape[i] < 0) {
      *size = -1;
      break;
    }
    *size *= tensor->shape[i];
  }
  *dim = tensor->ndim;
}

const char* TVMModel::GetOutputType(int index) const {
  CHECK_LT(index, num_outputs_) << "Output index is out of range.";
  return output_types_[index].c_str();
}

void TVMModel::Run() {
  tvm::runtime::PackedFunc run = tvm_module_->GetFunction("run");
  run();
}

const char* TVMModel::GetBackend() const { return "tvm"; }

static inline int SetEnv(const char* key, const char* value) {
#ifdef _WIN32
  return static_cast<int>(_putenv_s(key, value));
#else
  return setenv(key, value, 1);
#endif  // _WIN32
}

void TVMModel::SetNumThreads(int threads) {
  if (threads > 0) {
    SetEnv("TVM_NUM_THREADS", std::to_string(threads).c_str());
    LOG(INFO) << "Set Num Threads: " << threads;
  }
}

void TVMModel::UseCPUAffinity(bool use) {
  if (use) {
    SetEnv("TVM_BIND_THREADS", "1");
    LOG(INFO) << "CPU Affinity is enabled";
  } else {
    SetEnv("TVM_BIND_THREADS", "0");
    LOG(INFO) << "CPU Affinity is disabled";
  }
}

const char* TVMModel::GetOutputName(const int index) const {
  if (!this->HasMetadata()) {
    throw dmlc::Error("No metadata file was found!");
  }
  try {
    return this->metadata_.at("Model")
        .at("Outputs")
        .at(index)
        .at("name")
        .get_ref<const std::string&>()
        .c_str();
  } catch (nlohmann::json::out_of_range& e) {
    std::string msg =
        "Output node with index " + std::to_string(index) + " was not found in metadata file!";
    throw dmlc::Error(msg);
  }
}

int TVMModel::GetOutputIndex(const char* name) const {
  if (!this->HasMetadata()) {
    throw dmlc::Error("No metadata file was found!");
  }
  for (int i = 0; i < this->num_outputs_; i++) {
    const char* output_name = GetOutputName(i);
    if (output_name == nullptr) return -1;
    if (strcmp(output_name, name) == 0) {
      return i;
    }
  }

  std::string msg = "Couldn't find index for output node " + std::string(name) + "!";
  throw dmlc::Error(msg);
}

void TVMModel::GetOutputByName(const char* name, void* out) {
  int output_index = this->GetOutputIndex(name);
  this->GetOutput(output_index, out);
}<|MERGE_RESOLUTION|>--- conflicted
+++ resolved
@@ -68,16 +68,12 @@
   std::stringstream json_blob;
   json_blob << jstream.rdbuf();
   std::ifstream pstream(paths.params, std::ios::in | std::ios::binary);
-  DLRStringStream param_blob;
+  std::stringstream param_blob;
   param_blob << pstream.rdbuf();
-<<<<<<< HEAD
   std::string param_data = param_blob.str();
   dmlc::MemoryStringStream strm(&param_data);
   SetupTVMModule(json_blob.str(), &strm, paths);
 }
-=======
-  auto param_data = param_blob.str();
->>>>>>> 3a6d2276
 
 void TVMModel::SetupTVMModule(const std::string& json_str, dmlc::Stream* param_strm,
                               const ModelPath& paths) {
@@ -91,14 +87,8 @@
   }
 
   tvm_graph_runtime_ = tvm::runtime::make_object<tvm::runtime::GraphRuntime>();
-<<<<<<< HEAD
   tvm_graph_runtime_->Init(json_str, module, {ctx_});
   tvm_graph_runtime_->LoadParams(param_strm);
-=======
-  tvm_graph_runtime_->Init(json_blob.str(), module, {ctx_});
-  dmlc::MemoryFixedSizeStream strm(const_cast<char*>(param_data.data()), param_data.size());
-  tvm_graph_runtime_->LoadParams(&strm);
->>>>>>> 3a6d2276
 
   tvm_module_ = std::make_shared<tvm::runtime::Module>(tvm::runtime::Module(tvm_graph_runtime_));
 
