#include "dlr_tvm.h"

#include <stdlib.h>

#include <fstream>
#include <numeric>
<<<<<<< HEAD
#include <iterator>
#include <stdlib.h>
=======
>>>>>>> 423dd1e2


using namespace dlr;

ModelPath dlr::GetTvmPaths(std::vector<std::string> dirname) {
  ModelPath paths;
  std::vector<std::string> paths_vec;
  for (auto dir : dirname) {
    ListDir(dir, paths_vec);
  }
  for (auto filename : paths_vec) {
    std::string basename = GetBasename(filename);
    if (EndsWith(filename, ".json")
        && std::all_of(std::begin(SAGEMAKER_AUXILIARY_JSON_FILES),
                       std::end(SAGEMAKER_AUXILIARY_JSON_FILES),
                       [basename](const std::string& s)
                                 { return (s != basename); })
        && filename != "version.json") {
      paths.model_json = filename;
    } else if (EndsWith(filename, LIBEXT)) {
      paths.model_lib = filename;
    } else if (EndsWith(filename, ".params")) {
      paths.params = filename;
    } else if (filename == "version.json") {
      paths.ver_json = filename;
    }
  }
  if ( paths.model_json.empty() || paths.model_lib.empty() || paths.params.empty() ){
    LOG(INFO) << "No valid TVM model files found under folder:";
    for (auto dir : dirname) {
      LOG(INFO) << dir;
    } 
    LOG(FATAL);
  }
  return paths;
}

bool IsFileEmpty(const std::string &filePath){
  std::ifstream pFile(filePath);
  return pFile.peek() == std::ifstream::traits_type::eof();
}

void TVMModel::SetupTVMModule(std::vector<std::string> model_path) {
  ModelPath paths = GetTvmPaths(model_path);
  std::ifstream jstream(paths.model_json);
  std::stringstream json_blob;
  json_blob << jstream.rdbuf();
  std::ifstream pstream(paths.params, std::ios::in | std::ios::binary);
  std::stringstream param_blob;
  param_blob << pstream.rdbuf();

  tvm::runtime::Module module;
  if (!IsFileEmpty(paths.model_lib)){
    module = tvm::runtime::Module::LoadFromFile(paths.model_lib);
  }
  tvm_graph_runtime_ =
    std::make_shared<tvm::runtime::GraphRuntime>();
  tvm_graph_runtime_->Init(json_blob.str(), module, {ctx_});
  tvm_graph_runtime_->LoadParams(param_blob.str());

  tvm_module_ = std::make_shared<tvm::runtime::Module>(
      tvm::runtime::Module(tvm_graph_runtime_));

  // This is the combined count of inputs and weights
  const auto num_inputs_weights = tvm_graph_runtime_->NumInputs();
  std::vector<std::string> input_names;
  for (int i = 0; i < num_inputs_weights; i++)  {
    input_names.push_back(tvm_graph_runtime_->GetInputName(i));
  }
  // Get list of weights
  weight_names_ = tvm_graph_runtime_->GetWeightNames();
  num_weights_ = weight_names_.size();
  // tvm_graph_runtime_->GetInputName(*) returns both inputs and weights
  // Compute set difference to get names of inputs only
  std::sort(input_names.begin(), input_names.end());
  std::sort(weight_names_.begin(), weight_names_.end());
  std::set_difference(input_names.begin(), input_names.end(),
                      weight_names_.begin(), weight_names_.end(),
                      std::inserter(input_names_, input_names_.begin()));
  // Save the number of inputs
  num_inputs_ = input_names_.size();

  // Get the number of output and reserve space to save output tensor
  // pointers.
  num_outputs_ = tvm_graph_runtime_->NumOutputs();
  outputs_.resize(num_outputs_);
  for (int i = 0; i < num_outputs_; i++) {
    tvm::runtime::NDArray output = tvm_graph_runtime_->GetOutput(i);
    outputs_[i] = output.operator->();
  }
}

std::vector<std::string> TVMModel::GetWeightNames() const {
  return tvm_graph_runtime_->GetWeightNames();
}

const char* TVMModel::GetInputName(int index) const {
  CHECK_LT(index, num_inputs_) << "Input index is out of range.";
  return input_names_[index].c_str();
}

const char* TVMModel::GetWeightName(int index) const {
  CHECK_LT(index, num_weights_) << "Weight index is out of range.";
  return weight_names_[index].c_str();
}

void TVMModel::SetInput(const char* name, const int64_t* shape, float* input,
                        int dim) {
    std::string str(name);
    int index = tvm_graph_runtime_->GetInputIndex(str);
    tvm::runtime::NDArray arr = tvm_graph_runtime_->GetInput(index);
    DLTensor input_tensor = *(arr.operator->());
    input_tensor.ctx = DLContext{kDLCPU, 0};
    input_tensor.data = input;
    int64_t read_size =
        std::accumulate(shape, shape + dim, 1, std::multiplies<int64_t>());
    int64_t expected_size = std::accumulate(
        input_tensor.shape, input_tensor.shape + input_tensor.ndim, 1,
        std::multiplies<int64_t>());
    CHECK_SHAPE("Mismatch found in input data size", read_size,
                expected_size);
    tvm::runtime::PackedFunc set_input = tvm_module_->GetFunction("set_input");
    set_input(str, &input_tensor);
}

void TVMModel::GetInput(const char* name, float* input) {
  std::string str(name);
  int index = tvm_graph_runtime_->GetInputIndex(str);
  tvm::runtime::NDArray arr = tvm_graph_runtime_->GetInput(index);
  DLTensor input_tensor;
  input_tensor.data = input;
  input_tensor.ctx = DLContext{kDLCPU, 0};
  input_tensor.ndim = arr->ndim;
  input_tensor.dtype = arr->dtype;
  input_tensor.shape = arr->shape;
  input_tensor.strides = nullptr;
  input_tensor.byte_offset = 0;
  arr.CopyTo(&input_tensor);
}

void TVMModel::GetOutputShape(int index, int64_t* shape) const {
  std::memcpy(shape, outputs_[index]->shape,
              sizeof(int64_t) * outputs_[index]->ndim);
}

void TVMModel::GetOutput(int index, float* out) {
  DLTensor output_tensor = *outputs_[index];
  output_tensor.ctx = DLContext{kDLCPU, 0};
  output_tensor.data = out;
  tvm::runtime::PackedFunc get_output = tvm_module_->GetFunction("get_output");
  get_output(index, &output_tensor);
}

void TVMModel::GetOutputSizeDim(int index, int64_t* size, int* dim) {
  *size = 1;
  const DLTensor* tensor = outputs_[index];
  for (int i = 0; i < tensor->ndim; ++i) {
    *size *= tensor->shape[i];
  }
  *dim = tensor->ndim;
}

void TVMModel::Run() {
  tvm::runtime::PackedFunc run = tvm_module_->GetFunction("run");
  run();
}

const char* TVMModel::GetBackend() const {
  return "tvm";
}

static inline int SetEnv(const char* key, const char* value) {
#ifdef _WIN32
  return static_cast<int>(_putenv_s(key, value));
#else
  return setenv(key, value, 1);
#endif  // _WIN32
}

void TVMModel::SetNumThreads(int threads) {
  if (threads > 0) {
	SetEnv("TVM_NUM_THREADS", std::to_string(threads).c_str());
    LOG(INFO) << "Set Num Threads: " << threads;
  }
}

void TVMModel::UseCPUAffinity(bool use) {
  if (use) {
    SetEnv("TVM_BIND_THREADS", "1");
    LOG(INFO) << "CPU Affinity is enabled";
  } else {
    SetEnv("TVM_BIND_THREADS", "0");
    LOG(INFO) << "CPU Affinity is disabled";
  }
}<|MERGE_RESOLUTION|>--- conflicted
+++ resolved
@@ -1,14 +1,10 @@
 #include "dlr_tvm.h"
 
+#include <iterator>
 #include <stdlib.h>
 
 #include <fstream>
 #include <numeric>
-<<<<<<< HEAD
-#include <iterator>
-#include <stdlib.h>
-=======
->>>>>>> 423dd1e2
 
 
 using namespace dlr;
