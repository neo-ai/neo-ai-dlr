--- conflicted
+++ resolved
@@ -127,25 +127,21 @@
       unstash 'dlr_cpu_whl'
     }
     sh """
-<<<<<<< HEAD
     ls -lh python/dist/*.whl
     pip3 install python/dist/*.whl
-=======
-    ls -lh *.whl
-    pip3 install *.whl
-    sudo pip3 install --upgrade --force-reinstall tensorflow
-    type toco_from_protos
->>>>>>> d20054cd
     """
     if (cloudTarget == "p2" || cloudTarget == "p3") {
       sh """
-      pip3 install tensorflow_gpu
+      sudo pip3 install --upgrade --force-reinstall tensorflow_gpu
       """
     } else {
       sh """
-      pip3 install tensorflow
+      sudo pip3 install --upgrade --force-reinstall tensorflow
       """
     }
+    sh """
+    type toco_from_protos
+    """
     echo "Running integration tests..."
     unstash name: 'srcs'
     sh """
