cmake_minimum_required (VERSION 3.6)
include(cmake/Utils.cmake)
include(3rdparty/tvm/cmake/utils/Utils.cmake)
include(3rdparty/tvm/cmake/utils/FindCUDA.cmake)

# Option for Android on Arm --- has to come before project() function
option(ANDROID_BUILD "Build for Android target" OFF)
option(AAR_BUILD "Build Android Archive (AAR)" OFF)
option(DLR_BUILD_TESTS "Build DLR tests" ON)
option(DLR_STATIC_LIBSTDCPP "Use -static-libstdc++" OFF)

if(ANDROID_BUILD)
    set(ANDROID_SYSROOT "${NDK_ROOT}/sysroot")
    if(NOT ANDROID_PLATFORM AND NOT ANDROID_NATIVE_API_LEVEL)
        set(ANDROID_PLATFORM "android-21")
        message(STATUS "ANDROID_PLATFORM not set. Defaulting to android-21")
    endif()
endif(ANDROID_BUILD)

project(dlr VERSION 1.10.0 LANGUAGES C CXX)

message(STATUS "dlr version: ${dlr_VERSION}")

# The following lines should be after project()
set_default_configuration_release()
msvc_use_static_runtime()
message(STATUS "CMAKE_BUILD_TYPE: " ${CMAKE_BUILD_TYPE})
set(CMAKE_LOCAL "${PROJECT_SOURCE_DIR}/cmake")

# CMAKE_CXX_STANDARD_INCLUDE_DIRECTORIES stuff should go after project() function
if(ANDROID_BUILD)
    # Disable debugging info for Release build by setting -g level to 0. It will reduce libdlr.so size by a factor of 3.
    # NDK Issue https://github.com/android/ndk/issues/243
    if (CMAKE_BUILD_TYPE STREQUAL "Release")
        string(REPLACE "-g " "-g0 " CMAKE_C_FLAGS ${CMAKE_C_FLAGS})
        string(REPLACE "-g " "-g0 " CMAKE_CXX_FLAGS ${CMAKE_CXX_FLAGS})
        string(REPLACE "-g " "-g0 " CMAKE_ASM_FLAGS ${CMAKE_ASM_FLAGS})
    endif()
  # Add ARCH specific header folder to CMAKE_CXX_STANDARD_INCLUDE_DIRECTORIES
    if (ANDROID_ABI STREQUAL "x86_64")
        list(APPEND CMAKE_CXX_STANDARD_INCLUDE_DIRECTORIES ${ANDROID_SYSROOT}/usr/include/x86_64-linux-android)
    elseif (ANDROID_ABI STREQUAL "x86")
        list(APPEND CMAKE_CXX_STANDARD_INCLUDE_DIRECTORIES ${ANDROID_SYSROOT}/usr/include/i686-linux-android)
    elseif (ANDROID_ABI STREQUAL "arm64-v8a")
        list(APPEND CMAKE_CXX_STANDARD_INCLUDE_DIRECTORIES ${ANDROID_SYSROOT}/usr/include/aarch64-linux-android)
    else() # Default to armv7a which matches NDK toolchain.cmake behavior
        list(APPEND CMAKE_CXX_STANDARD_INCLUDE_DIRECTORIES ${ANDROID_SYSROOT}/usr/include/arm-linux-androideabi)
    endif()
    message(STATUS "CMAKE_CXX_STANDARD_INCLUDE_DIRECTORIES: ${CMAKE_CXX_STANDARD_INCLUDE_DIRECTORIES}")
    message(STATUS "Android CMAKE_C_FLAGS: " ${CMAKE_C_FLAGS})
    message(STATUS "Android CMAKE_CXX_FLAGS: " ${CMAKE_CXX_FLAGS})
    message(STATUS "Android CMAKE_ASM_FLAGS: " ${CMAKE_ASM_FLAGS})
endif(ANDROID_BUILD)

# Options
option(USE_OPENCL  "Build with OpenCL" OFF)
option(USE_CUDA  "Build with CUDA" OFF)
option(USE_CUDNN "Build with CUDNN" OFF)
option(USE_TENSORRT "Build with Tensor RT" OFF)
option(ENABLE_DATATRANSFORM "Enable datatransform for Sagemaker-scikit-learn-extension models" OFF)
option(USE_OPENMP OFF)
option(USE_MKL "Build with MKL, set to ON or path to MKL" OFF)
option(USE_MLAS OFF)


# Use RPATH on Mac OS X as flexible mechanism for locating dependencies
# See https://blog.kitware.com/upcoming-in-cmake-2-8-12-osx-rpath-support/
set(CMAKE_MACOSX_RPATH TRUE)

set(python-build "bp3-python setup.py build")

# Set BUILD_SHARED_LIBS as option. By default, build shared libraries;
# User can set this to OFF to build static libraries instead.
option(BUILD_SHARED_LIBS "Build shared library" ON)
option(TEST_COVERAGE "C++ test coverage" OFF)

# Compiler flags
set(CMAKE_CXX_STANDARD 14)
set(CMAKE_CXX_STANDARD_REQUIRED ON)
<<<<<<< HEAD
=======
# --exclude-libs is not available on Windows and macOS. As such, Windows and
# Mac do not support the creation of multiple DLRModel instances (in Python) in
# case model folders have their own libdlr.so.
if (WIN32 OR APPLE)
>>>>>>> d32964e7
set(CMAKE_CXX_FLAGS "${CMAKE_CXX_FLAGS}")
set(CMAKE_POSITION_INDEPENDENT_CODE ON)
set(CMAKE_CXX_FLAGS "${CMAKE_CXX_FLAGS} -funroll-loops")
set(CMAKE_SHARED_LINKER_FLAGS "${CMAKE_SHARED_LINKER_FLAGS}")
if(TEST_COVERAGE)
  set(CMAKE_CXX_FLAGS "${CMAKE_CXX_FLAGS} -g -O0 -fprofile-arcs -ftest-coverage")
endif()
set(DLR_LINKER_LIBS "")
if (MSVC)
    add_definitions(-DTVM_EXPORTS)
endif()

set(TVM_SRC "${PROJECT_SOURCE_DIR}/3rdparty/tvm")
set(JSON_SRC "${PROJECT_SOURCE_DIR}/3rdparty/json")
set(DLFCN_WIN32 "${PROJECT_SOURCE_DIR}/3rdparty/dlfcn-win32")
set(LIBNPY_SRC "${PROJECT_SOURCE_DIR}/3rdparty/libnpy")
set(TREELITE_SRC "${PROJECT_SOURCE_DIR}/3rdparty/treelite")
set(DMLC_CORE_SRC "${TVM_SRC}/3rdparty/dmlc-core")
set(DLPACK_SRC "${TVM_SRC}/3rdparty/dlpack")

include_directories("${TVM_SRC}/include")
include_directories("${TVM_SRC}/src/runtime")
include_directories("${DLPACK_SRC}/include")
include_directories("${DMLC_CORE_SRC}/include")
include_directories("${TREELITE_SRC}/include")
include_directories("${PROJECT_SOURCE_DIR}/include")
include_directories("${JSON_SRC}")

# Add only top level *.cc files (non-RECURSE)
FILE(GLOB DLR_SRC
    "src/*.cc"
    ${TVM_SRC}/src/runtime/dso_library.cc
    ${TVM_SRC}/src/runtime/cpu_device_api.cc
    ${TVM_SRC}/src/runtime/metadata_module.cc
    ${TVM_SRC}/src/runtime/contrib/sort/sort.cc
)

if(NOT(ENABLE_DATATRANSFORM))
  list(REMOVE_ITEM DLR_SRC ${CMAKE_CURRENT_SOURCE_DIR}/src/dlr_data_transform.cc)
endif()

if(USE_OPENCL)
    message("USING OpenCL")
    if(USE_OPENCL STREQUAL "ON")
      find_package(OpenCL QUIET)
      if(NOT OpenCL_FOUND)
        message(FATAL_ERROR "OpenCL not found, please specify OpenCL location with -DUSE_OPENCL=/path/to/OpenCL")
      endif(NOT OpenCL_FOUND)
    else()
      set(OpenCL_TOOLKIT_ROOT_DIR ${USE_OPENCL})
      message(STATUS "Custom OPENCL_PATH=" ${OpenCL_TOOLKIT_ROOT_DIR})
      set(OpenCL_INCLUDE_DIRS ${OpenCL_TOOLKIT_ROOT_DIR}/include)
      set(OpenCL_LIBRARIES ${USE_OPENCL}/lib/libOpenCL.so)
    endif(USE_OPENCL STREQUAL "ON")
    include_directories(${OpenCL_INCLUDE_DIRS})
    list(APPEND DLR_LINKER_LIBS ${OpenCL_LIBRARIES})
    file(GLOB RUNTIME_OPENCL_SRCS ${TVM_SRC}/src/runtime/opencl/*.cc)
    list(APPEND DLR_SRC ${RUNTIME_OPENCL_SRCS})
    set(USE_OPENCL OFF)
endif(USE_OPENCL)

if(USE_CUDA)
    message("USING CUDA")
    find_cuda(${USE_CUDA} ${USE_CUDNN})
    if(NOT CUDA_FOUND)
        message(FATAL_ERROR "CUDA not found, please specify CUDA location with -DUSE_CUDA=/path/to/cuda/")
    endif(NOT CUDA_FOUND)
    if (NOT USE_CUDA STREQUAL "ON")
      set(CUDA_TOOLKIT_ROOT_DIR ${USE_CUDA})
    endif(NOT USE_CUDA STREQUAL "ON")
    message(STATUS "Custom CUDA_PATH=" ${CUDA_TOOLKIT_ROOT_DIR})
    set(CUDA_INCLUDE_DIRS ${CUDA_TOOLKIT_ROOT_DIR}/include)
    include_directories(${CUDA_INCLUDE_DIRS})
    find_library(_CUDA_CUDA_LIBRARY cuda
      PATHS ${CUDA_TOOLKIT_ROOT_DIR}
      PATH_SUFFIXES lib lib64 lib64/stubs)
    message(STATUS "CUDA_CUDA_LIBRARY: " ${_CUDA_CUDA_LIBRARY})
    if(_CUDA_CUDA_LIBRARY)
      set(CUDA_CUDA_LIBRARY ${_CUDA_CUDA_LIBRARY})
    endif()
    find_library(CUDA_CUDART_LIBRARY cudart
      PATHS ${CUDA_TOOLKIT_ROOT_DIR}
      PATH_SUFFIXES lib lib64)
    message(STATUS "CUDA_CUDART_LIBRARY: " ${CUDA_CUDART_LIBRARY})
    list(APPEND DLR_LINKER_LIBS ${CUDA_CUDART_LIBRARY})
    list(APPEND DLR_LINKER_LIBS ${CUDA_CUDA_LIBRARY})
    list(APPEND DLR_LINKER_LIBS ${CUDA_NVRTC_LIBRARY})
    file(GLOB RUNTIME_CUDA_SRCS ${TVM_SRC}/src/runtime/cuda/*.cc)

    # Thrust is used to improve NMS performance.
    message(STATUS "Build with Thrust support")
    cmake_minimum_required(VERSION 3.13) # to compile CUDA code
    set(CMAKE_CUDA_COMPILER ${CUDA_TOOLKIT_ROOT_DIR}/bin/nvcc)
    if(NOT DEFINED CMAKE_CUDA_STANDARD)
      set(CMAKE_CUDA_STANDARD 14)
      set(CMAKE_CUDA_STANDARD_REQUIRED ON)
    endif()
    enable_language(CUDA)
    set(CMAKE_CUDA_FLAGS "${CMAKE_CUDA_FLAGS} --expt-extended-lambda")
    file(GLOB CONTRIB_THRUST_SRC ${TVM_SRC}/src/runtime/contrib/thrust/*.cu)
    list(APPEND RUNTIME_CUDA_SRCS ${CONTRIB_THRUST_SRC})

    list(APPEND DLR_SRC ${RUNTIME_CUDA_SRCS})
    set(USE_CUDA OFF)
endif()
if(USE_CUDNN)
    message("USING CUDNN")
    set(USE_CUDNN ${USE_CUDA})
    set(CUDNN_TOOLKIT_ROOT_DIR ${USE_CUDNN})
    message(STATUS "Custom CUDNN_PATH=" ${CUDNN_TOOLKIT_ROOT_DIR})
    find_library(CUDA_CUDNN_LIBRARY cudnn
      PATH ${CUDNN_TOOLKIT_ROOT_DIR}
      PATH_SUFFIXES lib lib64)
    if (CUDA_CUDNN_LIBRARY MATCHES "NOTFOUND")
      set(CUDA_CUDNN_LIBRARY ${USE_CUDNN}/lib64/libcudnn.so)
    endif()
    message(STATUS "CUDA_CUDNN_LIBRARY: " ${CUDA_CUDNN_LIBRARY})
    list(APPEND DLR_LINKER_LIBS ${CUDA_CUDNN_LIBRARY})
    file(GLOB CONTRIB_CUDNN_SRCS ${TVM_SRC}/src/contrib/cudnn/*.cc)
    list(APPEND RUNTIME_SRCS ${CONTRIB_CUDNN_SRCS})
    set(USE_CUDNN_OFF)
endif()
if(USE_TENSORRT)
    message("USING TENSORRT")
    if(IS_DIRECTORY ${USE_TENSORRT})
        set(TENSORRT_ROOT_DIR ${USE_TENSORRT})
        message(STATUS "Custom TensorRT path: " ${TENSORRT_ROOT_DIR})
    endif()
    find_path(TENSORRT_INCLUDE_DIR NvInfer.h HINTS ${TENSORRT_ROOT_DIR} PATH_SUFFIXES include)
    find_library(TENSORRT_LIB_DIR nvinfer HINTS ${TENSORRT_ROOT_DIR} PATH_SUFFIXES lib)
    include(FindPackageHandleStandardArgs)
    find_package_handle_standard_args(TENSORRT DEFAULT_MSG TENSORRT_INCLUDE_DIR TENSORRT_LIB_DIR)
    if(NOT TENSORRT_FOUND)
        message(ERROR "Could not find TensorRT.")
    endif()
    message(STATUS "TENSORRT_LIB_DIR: " ${TENSORRT_LIB_DIR})
    include_directories(${TENSORRT_INCLUDE_DIR})
    list(APPEND DLR_LINKER_LIBS ${TENSORRT_LIB_DIR})

    # TRT runtime sources
    file(GLOB RUNTIME_TENSORRT_SRCS ${TVM_SRC}/src/runtime/contrib/tensorrt/*.cc)
    set_source_files_properties(${RUNTIME_TENSORRT_SRCS} PROPERTIES COMPILE_FLAGS "-Wno-deprecated-declarations")
    list(APPEND DLR_SRC ${RUNTIME_TENSORRT_SRCS})

    # Set defines
    add_definitions(-DTVM_GRAPH_EXECUTOR_TENSORRT)

    set(USE_TENSORRT OFF)
endif()
if(WITH_HEXAGON)
    set(CMAKE_CXX_FLAGS "${CMAKE_CXX_FLAGS} -DDLR_HEXAGON")
    list(APPEND DLR_SRC "src/dlr_hexagon/dlr_hexagon.cc")
endif()

if(ENABLE_DATATRANSFORM)
    add_definitions(-DENABLE_DATATRANSFORM)
endif()

if(AAR_BUILD)
    list(APPEND DLR_SRC "src/jni/dlr_jni.cc")
endif()

if(USE_MKL)
  if(NOT IS_DIRECTORY ${USE_MKL})
    set(USE_MKL /opt/intel/oneapi/mkl/latest)
  endif()
  if(APPLE)
    find_library(BLAS_LIBRARY_MKL NAMES mklml mkl_rt HINTS ${USE_MKL}/lib/ ${USE_MKL}/lib/intel64)
  elseif(UNIX)
    find_library(BLAS_LIBRARY_MKL NAMES mkl_rt mklml_gnu HINTS ${USE_MKL}/lib/ ${USE_MKL}/lib/intel64)
  elseif(MSVC)
    find_library(BLAS_LIBRARY_MKL NAMES mkl_rt HINTS ${USE_MKL}/lib/ ${USE_MKL}/lib/intel64_win)
  endif()
  include_directories(SYSTEM ${USE_MKL}/include)
  list(APPEND DLR_LINKER_LIBS ${BLAS_LIBRARY_MKL})
  list(APPEND DLR_SRC ${TVM_SRC}/src/runtime/contrib/cblas/mkl.cc)
  add_definitions(-DUSE_MKL_BLAS=1)
  message(STATUS "Use MKL library " ${BLAS_LIBRARY_MKL})
endif()

if(USE_MLAS)
<<<<<<< HEAD
    message(STATUS "Build with MLAS library")
    if (NOT (USE_OPENMP STREQUAL "gnu" OR USE_OPENMP STREQUAL "intel"))
        message(FATAL_ERROR "MLAS library must be built with USE_OPENMP=gnu or USE_OPENMP=intel")
    endif()
    file(GLOB RUNTIME_MLAS_SRCS ${TVM_SRC}/src/runtime/contrib/mlas/*.cc)
    list(APPEND DLR_SRC ${RUNTIME_MLAS_SRCS})
    list(APPEND DLR_LINKER_LIBS onnxruntime_mlas_static)
    include_directories(${TVM_SRC}/3rdparty/mlas/inc)
=======
  message(STATUS "Build with MLAS library")
  if (NOT (USE_OPENMP STREQUAL "gnu" OR USE_OPENMP STREQUAL "intel"))
    message(FATAL_ERROR "MLAS library must be built with USE_OPENMP=gnu or USE_OPENMP=intel")
  endif()
  file(GLOB RUNTIME_MLAS_SRCS ${TVM_SRC}/src/runtime/contrib/mlas/*.cc)
  list(APPEND DLR_SRC ${RUNTIME_MLAS_SRCS})
  list(APPEND DLR_LINKER_LIBS onnxruntime_mlas_static)
  include_directories(${TVM_SRC}/3rdparty/mlas/inc)
>>>>>>> d32964e7
endif()

set(MAIN_EXEC "")
FILE(GLOB MAIN_SRC src/*.cc)

set(USE_LIBBACKTRACE OFF)
add_subdirectory(${TVM_SRC} EXCLUDE_FROM_ALL)
set(BUILD_SHARED_LIBS_SAVED "${BUILD_SHARED_LIBS}") # Save BUILD_SHARED_LIBS
set(BUILD_STATIC_LIBS ON)
set(BUILD_SHARED_LIBS OFF)
add_subdirectory(${TREELITE_SRC} EXCLUDE_FROM_ALL)
set(BUILD_SHARED_LIBS "${BUILD_SHARED_LIBS_SAVED}")  # Restore BUILD_SHARED_LIBS
set(BUILD_STATIC_LIBS OFF)
add_library(objdlr OBJECT ${DLR_SRC})

target_compile_definitions(objdlr PUBLIC DMLC_USE_LOGGING_LIBRARY=<tvm/runtime/logging.h>)
target_compile_definitions(objdlr PRIVATE TVM_USE_LIBBACKTRACE=0)

#shared_library
find_package(Threads)
set(THREADS_PREFER_PTHREAD_FLAG TRUE)
add_library(dlr SHARED $<TARGET_OBJECTS:objdlr>)
set_output_directory(dlr ${CMAKE_BINARY_DIR}/lib)
set_target_properties(dlr PROPERTIES LINKER_LANGUAGE CXX)
message(STATUS "DLR_LINKER_LIBS: " ${DLR_LINKER_LIBS})
# --exclude-libs is not available on Windows and macOS. As such, Windows and
# Mac do not support the creation of multiple DLRModel instances (in Python) in
# case model folders have their own libdlr.so.
if(WIN32 OR APPLE)
  message(STATUS "Loading of multiple different DLR shared libraries in Python session is not supported on Windows and Mac")
else()
  target_link_libraries(dlr PRIVATE "-Wl,--exclude-libs,ALL")
endif()
target_link_libraries(dlr PRIVATE treelite_runtime_static tvm_runtime_static)
target_link_libraries(dlr PUBLIC ${DLR_LINKER_LIBS})
if(DLR_STATIC_LIBSTDCPP)
  message(STATUS "Using -static-libstdc++")
  target_link_libraries(dlr PRIVATE -static-libstdc++)
endif()
if(NOT(ANDROID_BUILD OR AAR_BUILD))
  target_link_libraries(dlr PUBLIC pthread)
endif()

add_library(dlr_static STATIC $<TARGET_OBJECTS:objdlr>)
set_output_directory(dlr_static ${CMAKE_BINARY_DIR}/lib)

# Demos
set(DEMO_EXECS "")
file(GLOB DEMO_SRCS demo/cpp/*.cc)

foreach(__srcpath ${DEMO_SRCS})
  get_filename_component(__srcname ${__srcpath} NAME)
  string(REPLACE ".cc" "" __execname ${__srcname})
  list(APPEND DEMO_EXECS ${__execname})
  add_executable(${__execname} ${__srcpath} $<TARGET_OBJECTS:objdlr>)
  target_include_directories(${__execname} PUBLIC ${LIBNPY_SRC})
<<<<<<< HEAD
  target_link_libraries(${__execname} PRIVATE treelite_runtime_static tvm_runtime_static ${DLR_LINKER_LIBS})
  if(NOT(ANDROID_BUILD OR AAR_BUILD))
    target_link_libraries(${__execname} PRIVATE pthread)
  endif()
=======
  if (ANDROID_BUILD)
    target_link_libraries(${__execname} PRIVATE treelite_runtime_static tvm_runtime_static ${DLR_LINKER_LIBS} -fuse-ld=gold)
  else (ANDROID_BUILD)
    target_link_libraries(${__execname} PRIVATE treelite_runtime_static tvm_runtime_static ${DLR_LINKER_LIBS} -lpthread)
  endif ()
>>>>>>> d32964e7
  set_output_directory(${__execname} ${CMAKE_BINARY_DIR}/bin)
  set_target_properties(${__execname} PROPERTIES EXCLUDE_FROM_ALL 1)
  set_target_properties(${__execname} PROPERTIES EXCLUDE_FROM_DEFAULT_BUILD 1)
endforeach()
add_custom_target(demo DEPENDS ${DEMO_EXECS})

target_include_directories(dlr INTERFACE $<INSTALL_INTERFACE:include>)
install(TARGETS dlr
        DESTINATION lib
        EXPORT dlrTargets)
install(FILES include/dlr.h DESTINATION include)
install(EXPORT dlrTargets
  FILE dlrTargets.cmake
  DESTINATION lib/cmake/dlr
)
if(USE_MLAS)
  install(TARGETS onnxruntime_mlas_static EXPORT dlrTargets)
endif()

include(CMakePackageConfigHelpers)
# generate the config file that is includes the exports
configure_package_config_file(${CMAKE_CURRENT_SOURCE_DIR}/Config.cmake.in
  "${CMAKE_CURRENT_BINARY_DIR}/dlrConfig.cmake"
  INSTALL_DESTINATION "lib/cmake/dlr"
  NO_SET_AND_CHECK_MACRO
  NO_CHECK_REQUIRED_COMPONENTS_MACRO
  )
# generate the version file for the config file
write_basic_package_version_file(
  "${CMAKE_CURRENT_BINARY_DIR}/dlrConfigVersion.cmake"
  VERSION "${dlr_VERSION}"
  COMPATIBILITY AnyNewerVersion
)

# install the configuration file
install(FILES
  ${CMAKE_CURRENT_BINARY_DIR}/dlrConfig.cmake
  ${CMAKE_CURRENT_BINARY_DIR}/dlrConfigVersion.cmake
  DESTINATION lib/cmake/dlr
)

# Tests
if(DLR_BUILD_TESTS AND NOT(AAR_BUILD))
  include(cmake/googletest.cmake)
  if (WIN32)
    include_directories(${DLFCN_WIN32}/src)
    add_subdirectory(${DLFCN_WIN32})
  endif()

  fetch_googletest(
    ${PROJECT_SOURCE_DIR}/cmake
    ${PROJECT_BINARY_DIR}/googletest
  )

  enable_testing()
  file(GLOB TEST_SRCS tests/cpp/*.cc)

  if(NOT(ENABLE_DATATRANSFORM))
    list(REMOVE_ITEM TEST_SRCS
        ${CMAKE_CURRENT_SOURCE_DIR}/tests/cpp/dlr_data_transform_test.cc
        ${CMAKE_CURRENT_SOURCE_DIR}/tests/cpp/dlr_pipeline_skl_xgb_test.cc)
  endif()

  if(WITH_HEXAGON)
    file(GLOB HEXAGON_TEST_SRCS tests/cpp/dlr_hexagon/*.cc)
    list(APPEND TEST_SRCS ${HEXAGON_TEST_SRCS})
  endif()
  foreach(__srcpath ${TEST_SRCS})
    get_filename_component(__srcname ${__srcpath} NAME)
    string(REPLACE ".cc" "" __execname ${__srcname})
    add_executable(${__execname} ${__srcpath})
    target_compile_definitions(${__execname} PUBLIC DMLC_USE_LOGGING_LIBRARY=<tvm/runtime/logging.h>)
    target_compile_definitions(${__execname} PRIVATE TVM_USE_LIBBACKTRACE=0)
    target_link_libraries(${__execname} dlr gtest_main)
    set_output_directory(${__execname} ${CMAKE_BINARY_DIR})
    add_test(NAME ${__execname} COMMAND ${__execname})
    message(STATUS "Added Test: " ${__execname})
  endforeach()

  file(GLOB TEST_DLSYM_SRCS tests/cpp/dlsym/*.cc)
  foreach(__srcpath ${TEST_DLSYM_SRCS})
    get_filename_component(__srcname ${__srcpath} NAME)
    string(REPLACE ".cc" "" __execname ${__srcname})
    add_executable(${__execname} ${__srcpath})
    target_link_libraries(${__execname} gtest_main dl)
    set_output_directory(${__execname} ${CMAKE_BINARY_DIR})
    add_test(NAME ${__execname} COMMAND ${__execname})
    message(STATUS "Added dlsym Test: " ${__execname})
  endforeach()

  set(CAT_IMAGE ${CMAKE_CURRENT_BINARY_DIR}/cat224-3.txt)
  if(NOT EXISTS ${CAT_IMAGE})
  download_file(
    https://neo-ai-dlr-test-artifacts.s3-us-west-2.amazonaws.com/tflite-models/cat224-3.txt
    ${CAT_IMAGE}
    SHA1
    e35e82f3371bed37caa7ecece417f50876414077
  )
  endif()

  set(STREET_IMAGE ${CMAKE_CURRENT_BINARY_DIR}/street_small.npy)
  if(NOT EXISTS ${STREET_IMAGE})
  download_file(
    https://neo-ai-dlr-test-artifacts.s3-us-west-2.amazonaws.com/test-data/street_small.npy
    ${STREET_IMAGE}
    SHA1
    206d1a12646a5fe43d0877d38bd137c70a5adc3b
  )
  endif()

  # Download compiled model for unit tests
  set(RESNET_MODEL ${CMAKE_CURRENT_BINARY_DIR}/resnet_v1_5_50)
  if(NOT IS_DIRECTORY ${RESNET_MODEL})
    file(MAKE_DIRECTORY ${RESNET_MODEL})
    download_file(
      https://neo-ai-dlr-test-artifacts.s3-us-west-2.amazonaws.com/compiled-models/resnet_v1.5_50-ml_c4.tar.gz
      /tmp/resnet_v1.5_50-ml_c4.tar.gz
      SHA1
      447c22239e63882a2bc754db550131756373d4df
    )
    # this is OS-agnostic
    execute_process(COMMAND ${CMAKE_COMMAND} -E tar -xf /tmp/resnet_v1.5_50-ml_c4.tar.gz
                    WORKING_DIRECTORY ${RESNET_MODEL})
    file(REMOVE /tmp/resnet_v1.5_50-ml_c4.tar.gz)
  endif()

  set(XGBOOST_TEST_MODEL ${CMAKE_CURRENT_BINARY_DIR}/xgboost_test)
  if(NOT IS_DIRECTORY ${XGBOOST_TEST_MODEL})
    file(MAKE_DIRECTORY ${XGBOOST_TEST_MODEL})
    download_file(
      https://neo-ai-dlr-test-artifacts.s3-us-west-2.amazonaws.com/compiled-models/release-1.10.0/xgboost-ml_m5.tar.gz
      /tmp/xgboost-ml_m5.tar.gz
      SHA1
      1e45bb9d6108d70ac4ff37855cf13061d61ef742
    )
    # this is OS-agnostic
    execute_process(COMMAND ${CMAKE_COMMAND} -E tar -xf /tmp/xgboost-ml_m5.tar.gz
                    WORKING_DIRECTORY ${XGBOOST_TEST_MODEL})
    file(REMOVE /tmp/xgboost-ml_m5.tar.gz)
  endif()

  set(RELAYVM_MODEL ssd_mobilenet_v1_ppn_shared_box_predictor_300x300_coco14_sync_2018_07_03-LINUX_X86_64.tar.gz)
  set(RELAYVM_MODEL_DIR ${CMAKE_CURRENT_BINARY_DIR}/ssd_mobilenet_v1)
  if(NOT IS_DIRECTORY ${RELAYVM_MODEL_DIR})
    file(MAKE_DIRECTORY ${RELAYVM_MODEL_DIR})
    download_file(
      https://neo-ai-dlr-test-artifacts.s3-us-west-2.amazonaws.com/compiled-models/release-1.10.0/${RELAYVM_MODEL}
      /tmp/${RELAYVM_MODEL}
      SHA1
      38111e6432d643122ebf6ed5493e415871dc3fa5
    )
    # this is OS-agnostic
    execute_process(COMMAND ${CMAKE_COMMAND} -E tar -xf /tmp/${RELAYVM_MODEL}
                    WORKING_DIRECTORY ${RELAYVM_MODEL_DIR})
    file(REMOVE /tmp/${RELAYVM_MODEL})
  endif()

  set(AUTOML_MODEL automl-ml_m4.tar.gz)
  set(AUTOML_MODEL_DIR ${CMAKE_CURRENT_BINARY_DIR}/automl)
  if(NOT IS_DIRECTORY ${AUTOML_MODEL_DIR})
    file(MAKE_DIRECTORY ${AUTOML_MODEL_DIR})
    download_file(
      https://neo-ai-dlr-test-artifacts.s3-us-west-2.amazonaws.com/compiled-models/release-1.5.0/${AUTOML_MODEL}
      /tmp/${AUTOML_MODEL}
      SHA1
      a17df0b2d980051fb39a72dc61265b97ea0e4639
    )
    # this is OS-agnostic
    execute_process(COMMAND ${CMAKE_COMMAND} -E tar -xf /tmp/${AUTOML_MODEL}
                    WORKING_DIRECTORY ${AUTOML_MODEL_DIR})
    file(REMOVE /tmp/${AUTOML_MODEL})
  endif()

  set(AUTOML_STATIC_MODEL automl_static-ml_m4.tar.gz)
  set(AUTOML_STATIC_MODEL_DIR ${CMAKE_CURRENT_BINARY_DIR}/automl_static)
  if(NOT IS_DIRECTORY ${AUTOML_STATIC_MODEL_DIR})
    file(MAKE_DIRECTORY ${AUTOML_STATIC_MODEL_DIR})
    download_file(
      https://neo-ai-dlr-test-artifacts.s3-us-west-2.amazonaws.com/compiled-models/release-1.9.0/${AUTOML_STATIC_MODEL}
      /tmp/${AUTOML_STATIC_MODEL}
      SHA1
      d776a30bcaeceff99844958fc88085972f5aec24
    )
    # this is OS-agnostic
    execute_process(COMMAND ${CMAKE_COMMAND} -E tar -xf /tmp/${AUTOML_STATIC_MODEL}
                    WORKING_DIRECTORY ${AUTOML_STATIC_MODEL_DIR})
    file(REMOVE /tmp/${AUTOML_STATIC_MODEL})
  endif()

  set(PIPELINE_MODEL1 ${CMAKE_CURRENT_BINARY_DIR}/pipeline_model1)
  if(NOT IS_DIRECTORY ${PIPELINE_MODEL1})
    file(MAKE_DIRECTORY ${PIPELINE_MODEL1})
    download_file(
      https://neo-ai-dlr-test-artifacts.s3-us-west-2.amazonaws.com/compiled-models/pipeline_model1-LINUX_X86_64.tar.gz
      /tmp/pipeline_model1-LINUX_X86_64.tar.gz
      SHA1
      b605cc76bb38b6462a1bd6881955cb5ae2de3218
    )
    # this is OS-agnostic
    execute_process(COMMAND ${CMAKE_COMMAND} -E tar -xf /tmp/pipeline_model1-LINUX_X86_64.tar.gz
                    WORKING_DIRECTORY ${PIPELINE_MODEL1})
    file(REMOVE /tmp/pipeline_model1-LINUX_X86_64.tar.gz)
  endif()

  set(PIPELINE_MODEL2 ${CMAKE_CURRENT_BINARY_DIR}/pipeline_model2)
  if(NOT IS_DIRECTORY ${PIPELINE_MODEL2})
    file(MAKE_DIRECTORY ${PIPELINE_MODEL2})
    download_file(
      https://neo-ai-dlr-test-artifacts.s3-us-west-2.amazonaws.com/compiled-models/release-1.5.0/pipeline_model2-LINUX_X86_64.tar.gz
      /tmp/pipeline_model2-LINUX_X86_64.tar.gz
      SHA1
      4c480e66f243db9b0fdb5528babb606091eabaad
    )
    # this is OS-agnostic
    execute_process(COMMAND ${CMAKE_COMMAND} -E tar -xf /tmp/pipeline_model2-LINUX_X86_64.tar.gz
                    WORKING_DIRECTORY ${PIPELINE_MODEL2})
    file(REMOVE /tmp/pipeline_model2-LINUX_X86_64.tar.gz)
  endif()

  set(INVERSELABEL_MODEL inverselabel-ml_m4.tar.gz)
  set(INVERSELABEL_MODEL_DIR ${CMAKE_CURRENT_BINARY_DIR}/inverselabel)
  if(NOT IS_DIRECTORY ${INVERSELABEL_MODEL_DIR})
    file(MAKE_DIRECTORY ${INVERSELABEL_MODEL_DIR})
    download_file(
      https://neo-ai-dlr-test-artifacts.s3-us-west-2.amazonaws.com/compiled-models/release-1.5.0/${INVERSELABEL_MODEL}
      /tmp/${INVERSELABEL_MODEL}
      SHA1
      055f9606c97d781f0468ad839ff42b3d41474315
    )
    # this is OS-agnostic
    execute_process(COMMAND ${CMAKE_COMMAND} -E tar -xf /tmp/${INVERSELABEL_MODEL}
                    WORKING_DIRECTORY ${INVERSELABEL_MODEL_DIR})
    file(REMOVE /tmp/${INVERSELABEL_MODEL})
  endif()

  set(INPUTORDER_MODEL input_order-ml_m4.tar.gz)
  set(INPUTORDER_MODEL_DIR ${CMAKE_CURRENT_BINARY_DIR}/input_order)
  if(NOT IS_DIRECTORY ${INPUTORDER_MODEL_DIR})
    file(MAKE_DIRECTORY ${INPUTORDER_MODEL_DIR})
    download_file(
      https://neo-ai-dlr-test-artifacts.s3-us-west-2.amazonaws.com/compiled-models/release-1.9.0/${INPUTORDER_MODEL}
      /tmp/${INPUTORDER_MODEL}
      SHA1
      e677130d4e47f0a5298f0280aa36a28ae9bb5ef1
    )
    # this is OS-agnostic
    execute_process(COMMAND ${CMAKE_COMMAND} -E tar -xf /tmp/${INPUTORDER_MODEL}
                    WORKING_DIRECTORY ${INPUTORDER_MODEL_DIR})
    file(REMOVE /tmp/${INPUTORDER_MODEL})
  endif()

  set(INVERSELABEL_STATIC_MODEL inverselabel_static-ml_m4.tar.gz)
  set(INVERSELABEL_STATIC_MODEL_DIR ${CMAKE_CURRENT_BINARY_DIR}/inverselabel_static)
  if(NOT IS_DIRECTORY ${INVERSELABEL_STATIC_MODEL_DIR})
    file(MAKE_DIRECTORY ${INVERSELABEL_STATIC_MODEL_DIR})
    download_file(
      https://neo-ai-dlr-test-artifacts.s3-us-west-2.amazonaws.com/compiled-models/release-1.9.0/${INVERSELABEL_STATIC_MODEL}
      /tmp/${INVERSELABEL_STATIC_MODEL}
      SHA1
      bc4b0d958a18579362c4255741fdb4b86ab92aad
    )
    # this is OS-agnostic
    execute_process(COMMAND ${CMAKE_COMMAND} -E tar -xf /tmp/${INVERSELABEL_STATIC_MODEL}
                    WORKING_DIRECTORY ${INVERSELABEL_STATIC_MODEL_DIR})
    file(REMOVE /tmp/${INVERSELABEL_STATIC_MODEL})
  endif()

  if(WITH_HEXAGON)
      # Download Test Hexagon model for Android 64 aarch64
      file(MAKE_DIRECTORY dlr_hexagon_model)
      download_file(
        https://neo-ai-dlr-test-artifacts.s3-us-west-2.amazonaws.com/hexagon-models/android_ReleaseG_aarch64/mobilenet_v1_0.75_224_quant_hexagon_model.so
        ./dlr_hexagon_model/mobilenet_v1_0.75_224_quant_hexagon_model.so
        SHA1
        989d6f1613e948e432a31d5b5741bff7f9a9bacb
      )
      # Download Hexagon NNLib for Hexagon V65
      download_file(
        https://neo-ai-dlr-test-artifacts.s3-us-west-2.amazonaws.com/hexagon-models/hexagon_ReleaseG_dynamic_toolv83_v65/libhexagon_nn_skel.so
        ./dlr_hexagon_model/libhexagon_nn_skel.so
        SHA1
        6746c34f54aad3df24d9fc5f632ebd9dfc64ed69
      )
  endif() # WITH_HEXAGON
endif()
# Group sources
#auto_source_group("${SOURCES}")<|MERGE_RESOLUTION|>--- conflicted
+++ resolved
@@ -77,14 +77,14 @@
 # Compiler flags
 set(CMAKE_CXX_STANDARD 14)
 set(CMAKE_CXX_STANDARD_REQUIRED ON)
-<<<<<<< HEAD
-=======
 # --exclude-libs is not available on Windows and macOS. As such, Windows and
 # Mac do not support the creation of multiple DLRModel instances (in Python) in
 # case model folders have their own libdlr.so.
 if (WIN32 OR APPLE)
->>>>>>> d32964e7
 set(CMAKE_CXX_FLAGS "${CMAKE_CXX_FLAGS}")
+else()
+set(CMAKE_CXX_FLAGS "${CMAKE_CXX_FLAGS} -Wl,--exclude-libs,ALL")
+endif()
 set(CMAKE_POSITION_INDEPENDENT_CODE ON)
 set(CMAKE_CXX_FLAGS "${CMAKE_CXX_FLAGS} -funroll-loops")
 set(CMAKE_SHARED_LINKER_FLAGS "${CMAKE_SHARED_LINKER_FLAGS}")
@@ -265,16 +265,6 @@
 endif()
 
 if(USE_MLAS)
-<<<<<<< HEAD
-    message(STATUS "Build with MLAS library")
-    if (NOT (USE_OPENMP STREQUAL "gnu" OR USE_OPENMP STREQUAL "intel"))
-        message(FATAL_ERROR "MLAS library must be built with USE_OPENMP=gnu or USE_OPENMP=intel")
-    endif()
-    file(GLOB RUNTIME_MLAS_SRCS ${TVM_SRC}/src/runtime/contrib/mlas/*.cc)
-    list(APPEND DLR_SRC ${RUNTIME_MLAS_SRCS})
-    list(APPEND DLR_LINKER_LIBS onnxruntime_mlas_static)
-    include_directories(${TVM_SRC}/3rdparty/mlas/inc)
-=======
   message(STATUS "Build with MLAS library")
   if (NOT (USE_OPENMP STREQUAL "gnu" OR USE_OPENMP STREQUAL "intel"))
     message(FATAL_ERROR "MLAS library must be built with USE_OPENMP=gnu or USE_OPENMP=intel")
@@ -283,7 +273,6 @@
   list(APPEND DLR_SRC ${RUNTIME_MLAS_SRCS})
   list(APPEND DLR_LINKER_LIBS onnxruntime_mlas_static)
   include_directories(${TVM_SRC}/3rdparty/mlas/inc)
->>>>>>> d32964e7
 endif()
 
 set(MAIN_EXEC "")
@@ -340,18 +329,10 @@
   list(APPEND DEMO_EXECS ${__execname})
   add_executable(${__execname} ${__srcpath} $<TARGET_OBJECTS:objdlr>)
   target_include_directories(${__execname} PUBLIC ${LIBNPY_SRC})
-<<<<<<< HEAD
   target_link_libraries(${__execname} PRIVATE treelite_runtime_static tvm_runtime_static ${DLR_LINKER_LIBS})
   if(NOT(ANDROID_BUILD OR AAR_BUILD))
     target_link_libraries(${__execname} PRIVATE pthread)
   endif()
-=======
-  if (ANDROID_BUILD)
-    target_link_libraries(${__execname} PRIVATE treelite_runtime_static tvm_runtime_static ${DLR_LINKER_LIBS} -fuse-ld=gold)
-  else (ANDROID_BUILD)
-    target_link_libraries(${__execname} PRIVATE treelite_runtime_static tvm_runtime_static ${DLR_LINKER_LIBS} -lpthread)
-  endif ()
->>>>>>> d32964e7
   set_output_directory(${__execname} ${CMAKE_BINARY_DIR}/bin)
   set_target_properties(${__execname} PROPERTIES EXCLUDE_FROM_ALL 1)
   set_target_properties(${__execname} PROPERTIES EXCLUDE_FROM_DEFAULT_BUILD 1)
