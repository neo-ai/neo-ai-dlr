cmake_minimum_required (VERSION 3.6)
project(dlr)
include(cmake/Utils.cmake)

set_default_configuration_release()
msvc_use_static_runtime()

# Options
option(USE_CUDA  "Build with CUDA" OFF)
option(USE_CUDNN "Build with CUDNN" OFF)
option(USE_TENSORRT "Build with Tensor RT" OFF)

# Use RPATH on Mac OS X as flexible mechanism for locating dependencies
# See https://blog.kitware.com/upcoming-in-cmake-2-8-12-osx-rpath-support/
set(CMAKE_MACOSX_RPATH TRUE)

set(python-build "bp3-python setup.py build")

# Set BUILD_SHARED_LIBS as option. By default, build shared libraries;
# User can set this to OFF to build static libraries instead.
option(BUILD_SHARED_LIBS "Build shared library" ON)
option(TEST_COVERAGE "C++ test coverage" OFF)

# Compiler flags
set(CMAKE_CXX_STANDARD 11)
set(CMAKE_CXX_STANDARD_REQUIRED ON)
set(CMAKE_CXX_FLAGS "${CMAKE_CXX_FLAGS}")
set(CMAKE_POSITION_INDEPENDENT_CODE ON)
set(CMAKE_CXX_FLAGS "${CMAKE_CXX_FLAGS} -funroll-loops")
set(CMAKE_SHARED_LINKER_FLAGS "${CMAKE_SHARED_LINKER_FLAGS}")
if(TEST_COVERAGE)
  set(CMAKE_CXX_FLAGS "${CMAKE_CXX_FLAGS} -g -O0 -fprofile-arcs -ftest-coverage")
endif()
set(TVM_RUNTIME_LINKER_LIBS "")

set(TVM_SRC "${PROJECT_SOURCE_DIR}/3rdparty/tvm")
set(TREELITE_SRC "${PROJECT_SOURCE_DIR}/3rdparty/treelite")
set(DMLC_CORE_SRC "${TVM_SRC}/3rdparty/dmlc-core")
set(DLPACK_SRC "${TVM_SRC}/3rdparty/dlpack")

include_directories("${TVM_SRC}/include")
include_directories("${TVM_SRC}/src/runtime")
include_directories("${DLPACK_SRC}/include")
include_directories("${DMLC_CORE_SRC}/include")
include_directories("${TREELITE_SRC}/include")
include_directories("${TREELITE_SRC}/runtime/native/include")
include_directories("${PROJECT_SOURCE_DIR}/include")

FILE(GLOB_RECURSE DLR_SRC
    "src/*.cc"
    ${TVM_SRC}/src/runtime/dso_module.cc
    ${TVM_SRC}/src/runtime/cpu_device_api.cc
    ${TVM_SRC}/src/contrib/sort/sort.cc
)
FILE(GLOB_RECURSE DLR_INC 
    "src/*.h"
    "include/*.h"
    "${TVM_SRC}/src/*.h" 
    "${TVM_SRC}/include/*.h"
    "${TREELITE_SRC}/src/*.h" 
    "${TREELITE_SRC}/include/*.h"
)

<<<<<<< HEAD
set(USE_OPENCL OFF)
set(USE_CUDA OFF)
set(USE_CUDNN OFF)
set(USE_TENSORRT OFF)

if(USE_OPENCL STREQUAL "ON")
    message("USING OpenCL")
    set(USE_OPENCL "/opt/intel/opencl")
    set(OpenCL_TOOLKIT_ROOT_DIR ${USE_OPENCL})
    message(STATUS "Custom OPENCL_PATH=" ${OpenCL_TOOLKIT_ROOT_DIR})
    set(OpenCL_INCLUDE_DIR ${OpenCL_TOOLKIT_ROOT_DIR}/include)
    include_directories(${OpenCL_INCLUDE_DIR})
    find_library(_OpenCL_LIBRARY OpenCL
      PATHS ${_OPENCL_TOOLKIT_ROOT_DIR}
      PATH_SUFFIXES lib lib64 lib64/stubs)
    if (_OpenCL_LIBRARY MATCHES "NOTFOUND")
      set(_OpenCL_LIBRARY ${USE_OPENCL}/lib/libOpenCL.so)
    endif()
    message(STATUS "OPENCL_LIBRARY: " ${_OpenCL_LIBRARY})
    if(_OpenCL_LIBRARY)
      set(OpenCL_LIBRARY ${_OpenCL_LIBRARY})
    endif()
    list(APPEND TVM_RUNTIME_LINKER_LIBS ${OPENCL_LIBRARY})
    file(GLOB RUNTIME_OPENCL_SRCS ${TVM_SRC}/src/runtime/opencl/*.cc)
    list(APPEND DLR_SRC ${RUNTIME_OPENCL_SRCS})
endif()

if(USE_CUDA STREQUAL "ON")
=======
if(USE_CUDA)
>>>>>>> 84327410
    message("USING CUDA")
    set(USE_CUDA "/usr/local/cuda-9.0")
    set(CUDA_TOOLKIT_ROOT_DIR ${USE_CUDA})
    message(STATUS "Custom CUDA_PATH=" ${CUDA_TOOLKIT_ROOT_DIR})
    set(CUDA_INCLUDE_DIRS ${CUDA_TOOLKIT_ROOT_DIR}/include)
    include_directories(${CUDA_INCLUDE_DIRS})
    find_library(_CUDA_CUDA_LIBRARY cuda
      PATHS ${CUDA_TOOLKIT_ROOT_DIR}
      PATH_SUFFIXES lib lib64 lib64/stubs)
    message(STATUS "CUDA_CUDA_LIBRARY: " ${_CUDA_CUDA_LIBRARY})
    if(_CUDA_CUDA_LIBRARY)
      set(CUDA_CUDA_LIBRARY ${_CUDA_CUDA_LIBRARY})
    endif()
    find_library(CUDA_CUDART_LIBRARY cudart
      PATHS ${CUDA_TOOLKIT_ROOT_DIR}
      PATH_SUFFIXES lib lib64)
    message(STATUS "CUDA_CUDART_LIBRARY: " ${CUDA_CUDART_LIBRARY})
    list(APPEND TVM_RUNTIME_LINKER_LIBS ${CUDA_CUDART_LIBRARY})
    list(APPEND TVM_RUNTIME_LINKER_LIBS ${CUDA_CUDA_LIBRARY})
    list(APPEND TVM_RUNTIME_LINKER_LIBS ${CUDA_NVRTC_LIBRARY})
    file(GLOB RUNTIME_CUDA_SRCS ${TVM_SRC}/src/runtime/cuda/*.cc)
    list(APPEND DLR_SRC ${RUNTIME_CUDA_SRCS})
endif()
if(USE_CUDNN)
    message("USING CUDNN")
    set(USE_CUDNN ${USE_CUDA})
    set(CUDNN_TOOLKIT_ROOT_DIR ${USE_CUDNN})
    message(STATUS "Custom CUDNN_PATH=" ${CUDNN_TOOLKIT_ROOT_DIR})
    find_library(CUDA_CUDNN_LIBRARY cudnn
      PATH ${CUDNN_TOOLKIT_ROOT_DIR}
      PATH_SUFFIXES lib lib64)
    if (CUDA_CUDNN_LIBRARY MATCHES "NOTFOUND")
      set(CUDA_CUDNN_LIBRARY ${USE_CUDNN}/lib64/libcudnn.so)
    endif()
    message(STATUS "CUDA_CUDNN_LIBRARY: " ${CUDA_CUDNN_LIBRARY})
    list(APPEND TVM_RUNTIME_LINKER_LIBS ${CUDA_CUDNN_LIBRARY})
    file(GLOB CONTRIB_CUDNN_SRCS ${TVM_SRC}/src/contrib/cudnn/*.cc)
    list(APPEND RUNTIME_SRCS ${CONTRIB_CUDNN_SRCS})
endif()
if(USE_TENSORRT)
    message("USING TENSORRT")
    set(USE_TENSORRT "/home/ubuntu/TensorRT-4.0.1.6")
    set(TENSORRT_ROOT_DIR ${USE_TENSORRT})
    message(STATUS "Custom TensorRT path: " ${TENSORRT_ROOT_DIR})
    set(TENSORRT_INCLUDE_DIR ${TENSORRT_ROOT_DIR}/include)
    set(TENSORRT_LIB_DIR ${TENSORRT_ROOT_DIR}/lib)
    include_directories(${TENSORRT_INCLUDE_DIR})
    file(GLOB TENSORRT_SRCS ${TVM_SRC}/src/contrib/subgraph/*.cc)
    list(APPEND DLR_SRC ${TENSORRT_SRCS})
    find_library(TENSORRT_NVINFER_LIBRARY nvinfer
      PATH ${TENSORRT_LIB_DIR}
      PATH_SUFFIXES lib lib64)
    if (TENSORRT_NVINFER_LIBRARY MATCHES "NOTFOUND")
      set(TENSORRT_NVINFER_LIBRARY ${USE_TENSORRT}/lib/libnvinfer.so)
    endif()
    message(STATUS "TENSORRT_NVINFER_LIBRARY: " ${TENSORRT_NVINFER_LIBRARY})
    list(APPEND TVM_RUNTIME_LINKER_LIBS ${TENSORRT_NVINFER_LIBRARY})
    #set_source_files_properties(src/runtime/graph/graph_runtime.cc PROPERTIES COMPILE_DEFINITIONS "TVM_GRAPH_RUNTIME_TENSORRT")
    #set_property(GLOBAL PROPERTY COMPILE_DEFINITIONS "TVM_GRAPH_RUNTIME_TENSORRT")
    #set_target_properties(dlr PROPERTIES COMPILE_DEFINITIONS "TVM_GRAPH_RUNTIME_TENSORRT")
    add_definitions(-DTVM_GRAPH_RUNTIME_TENSORRT)
endif()

set(MAIN_EXEC "")
FILE(GLOB MAIN_SRC src/*.cc)

add_subdirectory(${TVM_SRC} EXCLUDE_FROM_ALL)
add_subdirectory(${TREELITE_SRC} EXCLUDE_FROM_ALL)
add_library(objdlr OBJECT ${DLR_SRC})

#shared_library
find_package(Threads)
set(THREADS_PREFER_PTHREAD_FLAG TRUE)
add_library(dlr SHARED $<TARGET_OBJECTS:objdlr>)
set_output_directory(dlr ${PROJECT_SOURCE_DIR}/lib)
set_target_properties(dlr PROPERTIES LINKER_LANGUAGE CXX)
message(STATUS "TVM_RUNTIME_LINKER_LIBS: " ${TVM_RUNTIME_LINKER_LIBS})
target_link_libraries(dlr treelite_runtime_static tvm_runtime_static ${TVM_RUNTIME_LINKER_LIBS})

set(OPREFIX object_)
add_custom_target(combined_lib
	COMMAND mkdir -p ${OPREFIX}tvm_runtime || true && cd ${OPREFIX}tvm_runtime &&  ar -x ${TVM_RUNTIME}
	COMMAND mkdir -p ${OPREFIX}treelite_runtime || true && cd ${OPREFIX}treelite_runtime &&  ar -x ${TREELITE_RUNTIME}
	COMMAND g++  ${OPREFIX}*/*.o -shared -o ${CMAKE_CURRENT_SOURCE_DIR}/libcombined.so
	COMMAND rm -rf ${OPREFIX}*
	WORKING_DIRECTORY ${CMAKE_CURRENT_SOURCE_DIR}
        )

# Tests
set(TEST_EXECS "")
file(GLOB TEST_SRCS test/cpp/*.cc)
find_library(GTEST_LIB NAMES libgtest.a gtest)

if(GTEST_LIB)
  foreach(__srcpath ${TEST_SRCS})
    get_filename_component(__srcname ${__srcpath} NAME)
    string(REPLACE ".cc" "" __execname ${__srcname})
    add_executable(${__execname} ${__srcpath})
    list(APPEND TEST_EXECS ${__execname})
    target_link_libraries(${__execname}
      dlr ${GTEST_LIB} pthread)
    set_target_properties(${__execname} PROPERTIES EXCLUDE_FROM_ALL 1)
    set_target_properties(${__execname} PROPERTIES EXCLUDE_FROM_DEFAULT_BUILD 1)
  endforeach()
  add_custom_target(dlrtest DEPENDS ${TEST_EXECS})
endif()

# Group sources
#auto_source_group("${SOURCES}")<|MERGE_RESOLUTION|>--- conflicted
+++ resolved
@@ -9,6 +9,7 @@
 option(USE_CUDA  "Build with CUDA" OFF)
 option(USE_CUDNN "Build with CUDNN" OFF)
 option(USE_TENSORRT "Build with Tensor RT" OFF)
+option(USE_OPENCL "Build with OpenCL" OFF)
 
 # Use RPATH on Mac OS X as flexible mechanism for locating dependencies
 # See https://blog.kitware.com/upcoming-in-cmake-2-8-12-osx-rpath-support/
@@ -61,13 +62,7 @@
     "${TREELITE_SRC}/include/*.h"
 )
 
-<<<<<<< HEAD
-set(USE_OPENCL OFF)
-set(USE_CUDA OFF)
-set(USE_CUDNN OFF)
-set(USE_TENSORRT OFF)
-
-if(USE_OPENCL STREQUAL "ON")
+if(USE_OPENCL)
     message("USING OpenCL")
     set(USE_OPENCL "/opt/intel/opencl")
     set(OpenCL_TOOLKIT_ROOT_DIR ${USE_OPENCL})
@@ -89,10 +84,7 @@
     list(APPEND DLR_SRC ${RUNTIME_OPENCL_SRCS})
 endif()
 
-if(USE_CUDA STREQUAL "ON")
-=======
 if(USE_CUDA)
->>>>>>> 84327410
     message("USING CUDA")
     set(USE_CUDA "/usr/local/cuda-9.0")
     set(CUDA_TOOLKIT_ROOT_DIR ${USE_CUDA})
