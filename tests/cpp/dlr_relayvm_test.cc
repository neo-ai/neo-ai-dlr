#include "dlr_relayvm.h"

#include <gtest/gtest.h>

#include <nlohmann/json.hpp>

#include "test_utils.hpp"

int main(int argc, char** argv) {
  testing::InitGoogleTest(&argc, argv);
#ifndef _WIN32
  testing::FLAGS_gtest_death_test_style = "threadsafe";
#endif  // _WIN32
  return RUN_ALL_TESTS();
}

class RelayVMTest : public ::testing::Test {
 protected:
  const int batch_size = 1;
  size_t img_size = 512 * 512 * 3;
  const int64_t input_shape[4] = {1, 512, 512, 3};
  const int input_dim = 4;
  std::vector<int8_t> img{std::vector<int8_t>(img_size)};

  dlr::RelayVMModel* model;

  RelayVMTest() {
    const int device_type = kDLCPU;
    const int device_id = 0;
    DLDevice dev = {static_cast<DLDeviceType>(device_type), device_id};
    std::vector<std::string> paths = {"./ssd_mobilenet_v1"};
    std::vector<std::string> files = dlr::FindFiles(paths);
    model = new dlr::RelayVMModel(files, dev);
  }

  ~RelayVMTest() { delete model; }
};

TEST_F(RelayVMTest, TestGetNumInputs) { EXPECT_EQ(model->GetNumInputs(), 1); }

TEST_F(RelayVMTest, TestGetInputName) { EXPECT_STREQ(model->GetInputName(0), "image_tensor"); }

TEST_F(RelayVMTest, TestGetInputType) { EXPECT_STREQ(model->GetInputType(0), "uint8"); }

TEST_F(RelayVMTest, TestGetInputShape) {
  std::vector<int64_t> in_shape(std::begin(input_shape), std::end(input_shape));
  EXPECT_EQ(model->GetInputShape(0), in_shape);
}

TEST_F(RelayVMTest, TestGetInputSize) { EXPECT_EQ(model->GetInputSize(0), 1 * 512 * 512 * 3); }

TEST_F(RelayVMTest, TestGetInputDim) { EXPECT_EQ(model->GetInputDim(0), 4); }

TEST_F(RelayVMTest, TestSetInput) {
  EXPECT_NO_THROW(model->SetInput("image_tensor", input_shape, img.data(), input_dim));
  // Second time should reuse same buffer.
  EXPECT_NO_THROW(model->SetInput("image_tensor", input_shape, img.data(), input_dim));
}

TEST_F(RelayVMTest, TestGetNumOutputs) { EXPECT_EQ(model->GetNumOutputs(), 4); }

TEST_F(RelayVMTest, TestGetOutputName) {
  EXPECT_STREQ(model->GetOutputName(0), "detection_classes:0");
  EXPECT_STREQ(model->GetOutputName(1), "num_detections:0");
  EXPECT_STREQ(model->GetOutputName(2), "detection_boxes:0");
  EXPECT_STREQ(model->GetOutputName(3), "detection_scores:0");
}

TEST_F(RelayVMTest, TestGetOutputType) {
  EXPECT_STREQ(model->GetOutputType(0), "float32");
  EXPECT_STREQ(model->GetOutputType(1), "float32");
  EXPECT_STREQ(model->GetOutputType(2), "float32");
  EXPECT_STREQ(model->GetOutputType(3), "float32");
}

TEST_F(RelayVMTest, TestRun) {
  EXPECT_NO_THROW(model->SetInput("image_tensor", input_shape, img.data(), input_dim));
  model->Run();
}

TEST_F(RelayVMTest, TestGetOutputShape) {
  int64_t output_shape[2];
  EXPECT_NO_THROW(model->GetOutputShape(0, output_shape));

  EXPECT_NO_THROW(model->SetInput("image_tensor", input_shape, img.data(), input_dim));
  EXPECT_NO_THROW(model->Run());

  int64_t output_0_shape[2];
  EXPECT_NO_THROW(model->GetOutputShape(0, output_0_shape));
  EXPECT_EQ(output_0_shape[0], 1);
  EXPECT_EQ(output_0_shape[1], 100);
  int64_t output_1_shape[1];
  EXPECT_NO_THROW(model->GetOutputShape(1, output_1_shape));
  EXPECT_EQ(output_1_shape[0], 1);
  int64_t output_2_shape[3];
  EXPECT_NO_THROW(model->GetOutputShape(2, output_2_shape));
  EXPECT_EQ(output_2_shape[0], 1);
  EXPECT_EQ(output_2_shape[1], 100);
  EXPECT_EQ(output_2_shape[2], 4);
  int64_t output_3_shape[2];
  EXPECT_NO_THROW(model->GetOutputShape(3, output_3_shape));
  EXPECT_EQ(output_3_shape[0], 1);
  EXPECT_EQ(output_3_shape[1], 100);
}

TEST_F(RelayVMTest, TestGetOutputSizeDim) {
  int64_t size;
  int dim;

  EXPECT_NO_THROW(model->GetOutputSizeDim(0, &size, &dim));
  EXPECT_EQ(size, 100);

  EXPECT_NO_THROW(model->SetInput("image_tensor", input_shape, img.data(), input_dim));
  EXPECT_NO_THROW(model->Run());

  EXPECT_NO_THROW(model->GetOutputSizeDim(0, &size, &dim));
  EXPECT_EQ(size, 100);
  EXPECT_EQ(dim, 2);
  EXPECT_NO_THROW(model->GetOutputSizeDim(1, &size, &dim));
  EXPECT_EQ(size, 1);
  EXPECT_EQ(dim, 1);
  EXPECT_NO_THROW(model->GetOutputSizeDim(2, &size, &dim));
  EXPECT_EQ(size, 400);
  EXPECT_EQ(dim, 3);
  EXPECT_NO_THROW(model->GetOutputSizeDim(3, &size, &dim));
  EXPECT_EQ(size, 100);
  EXPECT_EQ(dim, 2);
}

TEST_F(RelayVMTest, TestGetOutput) {
  EXPECT_NO_THROW(model->SetInput("image_tensor", input_shape, img.data(), input_dim));
  EXPECT_NO_THROW(model->Run());

  float output3[100];
  EXPECT_NO_THROW(model->GetOutput(3, output3));
  float* output3_p;
  EXPECT_NO_THROW(output3_p = (float*)model->GetOutputPtr(3));
  for (int i = 0; i < 100; i++) {
    EXPECT_EQ(output3_p[i], output3[i]);
  }
}

TEST(DLR, TestRelayVMAllocatorDefault) {
<<<<<<< HEAD
  DLContext ctx = {static_cast<DLDeviceType>(kDLCPU), 0};
  std::vector<std::string> paths = {"./ssd_mobilenet_v1"};
  std::vector<std::string> files = dlr::FindFiles(paths);
  dlr::RelayVMModel* model = new dlr::RelayVMModel(files, ctx);
=======
  DLDevice dev = {static_cast<DLDeviceType>(kDLCPU), 0};
  std::vector<std::string> paths = {"./ssd_mobilenet_v1"};
  std::vector<std::string> files = dlr::FindFiles(paths);
  dlr::RelayVMModel* model = new dlr::RelayVMModel(files, dev);
>>>>>>> 05707ac4

  EXPECT_EQ(model->GetAllocatorType(), tvm::runtime::vm::AllocatorType::kPooled);

  delete model;
}

TEST(DLR, TestRelayVMAllocatorEnvVar) {
  EXPECT_EQ(SetEnv("DLR_RELAYVM_ALLOCATOR", "naive"), 0);
<<<<<<< HEAD
  DLContext ctx = {static_cast<DLDeviceType>(kDLCPU), 0};
  std::vector<std::string> paths = {"./ssd_mobilenet_v1"};
  std::vector<std::string> files = dlr::FindFiles(paths);
  dlr::RelayVMModel* model = new dlr::RelayVMModel(files, ctx);
=======
  DLDevice dev = {static_cast<DLDeviceType>(kDLCPU), 0};
  std::vector<std::string> paths = {"./ssd_mobilenet_v1"};
  std::vector<std::string> files = dlr::FindFiles(paths);
  dlr::RelayVMModel* model = new dlr::RelayVMModel(files, dev);
>>>>>>> 05707ac4

  EXPECT_EQ(model->GetAllocatorType(), tvm::runtime::vm::AllocatorType::kNaive);

  delete model;
  EXPECT_EQ(SetEnv("DLR_RELAYVM_ALLOCATOR", ""), 0);
}

TEST(DLR, TestRelayVMAllocatorFromMetadata) {
<<<<<<< HEAD
  DLContext ctx = {static_cast<DLDeviceType>(kDLCPU), 0};
=======
  DLDevice dev = {static_cast<DLDeviceType>(kDLCPU), 0};
>>>>>>> 05707ac4
  std::string ro_file = "./ssd_mobilenet_v1/code.ro";
  std::string so_file = "./ssd_mobilenet_v1/compiled.so";
  std::string meta_file = "./ssd_mobilenet_v1/compiled.meta";
  std::ifstream ifs(meta_file);
  nlohmann::json metadata = nlohmann::json::parse(ifs);
  metadata["Model"]["RelayVMAllocator"] = "naive";
  std::string meta_str = metadata.dump();
  std::vector<DLRModelElem> model_elems = {
      {DLRModelElemType::RELAY_EXEC, ro_file.c_str(), nullptr, 0},
      {DLRModelElemType::TVM_LIB, so_file.c_str(), nullptr, 0},
      {DLRModelElemType::NEO_METADATA, nullptr, meta_str.c_str(), meta_str.size()}};
<<<<<<< HEAD
  dlr::RelayVMModel* model = new dlr::RelayVMModel(model_elems, ctx);
=======
  dlr::RelayVMModel* model = new dlr::RelayVMModel(model_elems, dev);
>>>>>>> 05707ac4
  EXPECT_EQ(model->GetAllocatorType(), tvm::runtime::vm::AllocatorType::kNaive);
  delete model;
}<|MERGE_RESOLUTION|>--- conflicted
+++ resolved
@@ -141,17 +141,10 @@
 }
 
 TEST(DLR, TestRelayVMAllocatorDefault) {
-<<<<<<< HEAD
-  DLContext ctx = {static_cast<DLDeviceType>(kDLCPU), 0};
-  std::vector<std::string> paths = {"./ssd_mobilenet_v1"};
-  std::vector<std::string> files = dlr::FindFiles(paths);
-  dlr::RelayVMModel* model = new dlr::RelayVMModel(files, ctx);
-=======
   DLDevice dev = {static_cast<DLDeviceType>(kDLCPU), 0};
   std::vector<std::string> paths = {"./ssd_mobilenet_v1"};
   std::vector<std::string> files = dlr::FindFiles(paths);
   dlr::RelayVMModel* model = new dlr::RelayVMModel(files, dev);
->>>>>>> 05707ac4
 
   EXPECT_EQ(model->GetAllocatorType(), tvm::runtime::vm::AllocatorType::kPooled);
 
@@ -160,17 +153,10 @@
 
 TEST(DLR, TestRelayVMAllocatorEnvVar) {
   EXPECT_EQ(SetEnv("DLR_RELAYVM_ALLOCATOR", "naive"), 0);
-<<<<<<< HEAD
-  DLContext ctx = {static_cast<DLDeviceType>(kDLCPU), 0};
-  std::vector<std::string> paths = {"./ssd_mobilenet_v1"};
-  std::vector<std::string> files = dlr::FindFiles(paths);
-  dlr::RelayVMModel* model = new dlr::RelayVMModel(files, ctx);
-=======
   DLDevice dev = {static_cast<DLDeviceType>(kDLCPU), 0};
   std::vector<std::string> paths = {"./ssd_mobilenet_v1"};
   std::vector<std::string> files = dlr::FindFiles(paths);
   dlr::RelayVMModel* model = new dlr::RelayVMModel(files, dev);
->>>>>>> 05707ac4
 
   EXPECT_EQ(model->GetAllocatorType(), tvm::runtime::vm::AllocatorType::kNaive);
 
@@ -179,11 +165,7 @@
 }
 
 TEST(DLR, TestRelayVMAllocatorFromMetadata) {
-<<<<<<< HEAD
-  DLContext ctx = {static_cast<DLDeviceType>(kDLCPU), 0};
-=======
   DLDevice dev = {static_cast<DLDeviceType>(kDLCPU), 0};
->>>>>>> 05707ac4
   std::string ro_file = "./ssd_mobilenet_v1/code.ro";
   std::string so_file = "./ssd_mobilenet_v1/compiled.so";
   std::string meta_file = "./ssd_mobilenet_v1/compiled.meta";
@@ -195,11 +177,7 @@
       {DLRModelElemType::RELAY_EXEC, ro_file.c_str(), nullptr, 0},
       {DLRModelElemType::TVM_LIB, so_file.c_str(), nullptr, 0},
       {DLRModelElemType::NEO_METADATA, nullptr, meta_str.c_str(), meta_str.size()}};
-<<<<<<< HEAD
-  dlr::RelayVMModel* model = new dlr::RelayVMModel(model_elems, ctx);
-=======
   dlr::RelayVMModel* model = new dlr::RelayVMModel(model_elems, dev);
->>>>>>> 05707ac4
   EXPECT_EQ(model->GetAllocatorType(), tvm::runtime::vm::AllocatorType::kNaive);
   delete model;
 }